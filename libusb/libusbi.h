/*
 * Internal header for libusb
 * Copyright © 2007-2009 Daniel Drake <dsd@gentoo.org>
 * Copyright © 2001 Johannes Erdfelt <johannes@erdfelt.com>
 *
 * This library is free software; you can redistribute it and/or
 * modify it under the terms of the GNU Lesser General Public
 * License as published by the Free Software Foundation; either
 * version 2.1 of the License, or (at your option) any later version.
 *
 * This library is distributed in the hope that it will be useful,
 * but WITHOUT ANY WARRANTY; without even the implied warranty of
 * MERCHANTABILITY or FITNESS FOR A PARTICULAR PURPOSE.  See the GNU
 * Lesser General Public License for more details.
 *
 * You should have received a copy of the GNU Lesser General Public
 * License along with this library; if not, write to the Free Software
 * Foundation, Inc., 51 Franklin Street, Fifth Floor, Boston, MA 02110-1301 USA
 */

#ifndef LIBUSBI_H
#define LIBUSBI_H

#include <config.h>

#include <stdlib.h>

#include <stddef.h>
#include <stdint.h>
#include <time.h>
#include <stdarg.h>
#ifdef HAVE_POLL_H
#include <poll.h>
#endif
#ifdef HAVE_MISSING_H
#include <missing.h>
#endif

#include "libusb.h"
#include "version.h"

/* Attribute to ensure that a structure member is aligned to a natural
 * pointer alignment. Used for os_priv member. */
#if defined(_MSC_VER)
#if defined(_WIN64)
#define PTR_ALIGNED __declspec(align(8))
#else
#define PTR_ALIGNED __declspec(align(4))
#endif
#elif defined(__GNUC__)
#define PTR_ALIGNED __attribute__((aligned(sizeof(void *))))
#else
#define PTR_ALIGNED
#endif

/* Inside the libusb code, mark all public functions as follows:
 *   return_type API_EXPORTED function_name(params) { ... }
 * But if the function returns a pointer, mark it as follows:
 *   DEFAULT_VISIBILITY return_type * LIBUSB_CALL function_name(params) { ... }
 * In the libusb public header, mark all declarations as:
 *   return_type LIBUSB_CALL function_name(params);
 */
#define API_EXPORTED LIBUSB_CALL DEFAULT_VISIBILITY

#ifdef __cplusplus
extern "C" {
#endif

#define DEVICE_DESC_LENGTH	18

#define USB_MAXENDPOINTS	32
#define USB_MAXINTERFACES	32
#define USB_MAXCONFIG		8

/* Backend specific capabilities */
#define USBI_CAP_HAS_HID_ACCESS			0x00010000
#define USBI_CAP_SUPPORTS_DETACH_KERNEL_DRIVER	0x00020000

/* Maximum number of bytes in a log line */
#define USBI_MAX_LOG_LEN	1024
/* Terminator for log lines */
#define USBI_LOG_LINE_END	"\n"

/* The following is used to silence warnings for unused variables */
#define UNUSED(var)		do { (void)(var); } while(0)

#if !defined(ARRAYSIZE)
#define ARRAYSIZE(array) (sizeof(array) / sizeof(array[0]))
#endif

struct list_head {
	struct list_head *prev, *next;
};

/* Get an entry from the list
 *  ptr - the address of this list_head element in "type"
 *  type - the data type that contains "member"
 *  member - the list_head element in "type"
 */
#define list_entry(ptr, type, member) \
	((type *)((uintptr_t)(ptr) - (uintptr_t)offsetof(type, member)))

#define list_first_entry(ptr, type, member) \
	list_entry((ptr)->next, type, member)

/* Get each entry from a list
 *  pos - A structure pointer has a "member" element
 *  head - list head
 *  member - the list_head element in "pos"
 *  type - the type of the first parameter
 */
#define list_for_each_entry(pos, head, member, type)			\
	for (pos = list_entry((head)->next, type, member);		\
		 &pos->member != (head);				\
		 pos = list_entry(pos->member.next, type, member))

#define list_for_each_entry_safe(pos, n, head, member, type)		\
	for (pos = list_entry((head)->next, type, member),		\
		 n = list_entry(pos->member.next, type, member);	\
		 &pos->member != (head);				\
		 pos = n, n = list_entry(n->member.next, type, member))

#define list_empty(entry) ((entry)->next == (entry))

static inline void list_init(struct list_head *entry)
{
	entry->prev = entry->next = entry;
}

static inline void list_add(struct list_head *entry, struct list_head *head)
{
	entry->next = head->next;
	entry->prev = head;

	head->next->prev = entry;
	head->next = entry;
}

static inline void list_add_tail(struct list_head *entry,
	struct list_head *head)
{
	entry->next = head;
	entry->prev = head->prev;

	head->prev->next = entry;
	head->prev = entry;
}

static inline void list_del(struct list_head *entry)
{
	entry->next->prev = entry->prev;
	entry->prev->next = entry->next;
	entry->next = entry->prev = NULL;
}

static inline void list_cut(struct list_head *list, struct list_head *head)
{
	if (list_empty(head))
		return;

	list->next = head->next;
	list->next->prev = list;
	list->prev = head->prev;
	list->prev->next = list;

	list_init(head);
}

static inline void *usbi_reallocf(void *ptr, size_t size)
{
	void *ret = realloc(ptr, size);
	if (!ret)
		free(ptr);
	return ret;
}

#define container_of(ptr, type, member) ({			\
	const typeof( ((type *)0)->member ) *mptr = (ptr);	\
	(type *)( (char *)mptr - offsetof(type,member) );})

#ifndef CLAMP
#define CLAMP(val, min, max) ((val) < (min) ? (min) : ((val) > (max) ? (max) : (val)))
#endif
#ifndef MIN
#define MIN(a, b)	((a) < (b) ? (a) : (b))
#endif
#ifndef MAX
#define MAX(a, b)	((a) > (b) ? (a) : (b))
#endif

#define TIMESPEC_IS_SET(ts) ((ts)->tv_sec != 0 || (ts)->tv_nsec != 0)

#if defined(_WIN32) || defined(__CYGWIN__) || defined(_WIN32_WCE)
#define TIMEVAL_TV_SEC_TYPE	long
#else
#define TIMEVAL_TV_SEC_TYPE	time_t
#endif

/* Some platforms don't have this define */
#ifndef TIMESPEC_TO_TIMEVAL
#define TIMESPEC_TO_TIMEVAL(tv, ts)					\
	do {								\
		(tv)->tv_sec = (TIMEVAL_TV_SEC_TYPE) (ts)->tv_sec;	\
		(tv)->tv_usec = (ts)->tv_nsec / 1000;			\
	} while (0)
#endif

#ifdef ENABLE_LOGGING

#if defined(_MSC_VER) && (_MSC_VER < 1900)
#define snprintf usbi_snprintf
#define vsnprintf usbi_vsnprintf
int usbi_snprintf(char *dst, size_t size, const char *format, ...);
int usbi_vsnprintf(char *dst, size_t size, const char *format, va_list ap);
#define LIBUSB_PRINTF_WIN32
#endif /* defined(_MSC_VER) && (_MSC_VER < 1900) */

void usbi_log(struct libusb_context *ctx, enum libusb_log_level level,
	const char *function, const char *format, ...);

void usbi_log_v(struct libusb_context *ctx, enum libusb_log_level level,
	const char *function, const char *format, va_list args);

#if !defined(_MSC_VER) || (_MSC_VER >= 1400)

#define _usbi_log(ctx, level, ...) usbi_log(ctx, level, __FUNCTION__, __VA_ARGS__)

#define usbi_err(ctx, ...) _usbi_log(ctx, LIBUSB_LOG_LEVEL_ERROR, __VA_ARGS__)
#define usbi_warn(ctx, ...) _usbi_log(ctx, LIBUSB_LOG_LEVEL_WARNING, __VA_ARGS__)
#define usbi_info(ctx, ...) _usbi_log(ctx, LIBUSB_LOG_LEVEL_INFO, __VA_ARGS__)
#define usbi_dbg(...) _usbi_log(NULL, LIBUSB_LOG_LEVEL_DEBUG, __VA_ARGS__)

#else /* !defined(_MSC_VER) || (_MSC_VER >= 1400) */

#define LOG_BODY(ctxt, level)				\
{							\
	va_list args;					\
	va_start(args, format);				\
	usbi_log_v(ctxt, level, "", format, args);	\
	va_end(args);					\
}

static inline void usbi_err(struct libusb_context *ctx, const char *format, ...)
	LOG_BODY(ctx, LIBUSB_LOG_LEVEL_ERROR)
static inline void usbi_warn(struct libusb_context *ctx, const char *format, ...)
	LOG_BODY(ctx, LIBUSB_LOG_LEVEL_WARNING)
static inline void usbi_info(struct libusb_context *ctx, const char *format, ...)
	LOG_BODY(ctx, LIBUSB_LOG_LEVEL_INFO)
static inline void usbi_dbg(const char *format, ...)
	LOG_BODY(NULL, LIBUSB_LOG_LEVEL_DEBUG)

#endif /* !defined(_MSC_VER) || (_MSC_VER >= 1400) */

#else /* ENABLE_LOGGING */

#define usbi_err(ctx, ...) do { (void)ctx; } while (0)
#define usbi_warn(ctx, ...) do { (void)ctx; } while (0)
#define usbi_info(ctx, ...) do { (void)ctx; } while (0)
#define usbi_dbg(...) do {} while (0)

#endif /* ENABLE_LOGGING */

#define USBI_GET_CONTEXT(ctx)				\
	do {						\
		if (!(ctx))				\
			(ctx) = usbi_default_context;	\
	} while(0)

#define DEVICE_CTX(dev)		((dev)->ctx)
#define HANDLE_CTX(handle)	(DEVICE_CTX((handle)->dev))
#define TRANSFER_CTX(transfer)	(HANDLE_CTX((transfer)->dev_handle))
#define ITRANSFER_CTX(transfer) \
	(TRANSFER_CTX(USBI_TRANSFER_TO_LIBUSB_TRANSFER(transfer)))

#define IS_EPIN(ep)		(0 != ((ep) & LIBUSB_ENDPOINT_IN))
#define IS_EPOUT(ep)		(!IS_EPIN(ep))
#define IS_XFERIN(xfer)		(0 != ((xfer)->endpoint & LIBUSB_ENDPOINT_IN))
#define IS_XFEROUT(xfer)	(!IS_XFERIN(xfer))

/* Internal abstraction for thread synchronization */
#if defined(THREADS_POSIX)
#include "os/threads_posix.h"
#elif defined(OS_WINDOWS) || defined(OS_WINCE)
#include "os/threads_windows.h"
#endif

extern struct libusb_context *usbi_default_context;

/* Forward declaration for use in context (fully defined inside poll abstraction) */
struct pollfd;

struct libusb_context {
#if defined(ENABLE_LOGGING) && !defined(ENABLE_DEBUG_LOGGING)
	enum libusb_log_level debug;
	int debug_fixed;
#endif

	/* internal event pipe, used for signalling occurrence of an internal event. */
	int event_pipe[2];

	struct list_head usb_devs;
	usbi_mutex_t usb_devs_lock;

	/* A list of open handles. Backends are free to traverse this if required.
	 */
	struct list_head open_devs;
	usbi_mutex_t open_devs_lock;

	/* A list of registered hotplug callbacks */
	struct list_head hotplug_cbs;
	libusb_hotplug_callback_handle next_hotplug_cb_handle;
	usbi_mutex_t hotplug_cbs_lock;

	/* this is a list of in-flight transfer handles, sorted by timeout
	 * expiration. URBs to timeout the soonest are placed at the beginning of
	 * the list, URBs that will time out later are placed after, and urbs with
	 * infinite timeout are always placed at the very end. */
	struct list_head flying_transfers;
	/* Note paths taking both this and usbi_transfer->lock must always
	 * take this lock first */
	usbi_mutex_t flying_transfers_lock;

	/* user callbacks for pollfd changes */
	libusb_pollfd_added_cb fd_added_cb;
	libusb_pollfd_removed_cb fd_removed_cb;
	void *fd_cb_user_data;

	/* ensures that only one thread is handling events at any one time */
	usbi_mutex_t events_lock;

	/* used to see if there is an active thread doing event handling */
	int event_handler_active;

	/* A thread-local storage key to track which thread is performing event
	 * handling */
	usbi_tls_key_t event_handling_key;

	/* used to wait for event completion in threads other than the one that is
	 * event handling */
	usbi_mutex_t event_waiters_lock;
	usbi_cond_t event_waiters_cond;

	/* A lock to protect internal context event data. */
	usbi_mutex_t event_data_lock;

	/* A bitmask of flags that are set to indicate specific events that need to
	 * be handled. Protected by event_data_lock. */
	unsigned int event_flags;

	/* A counter that is set when we want to interrupt and prevent event handling,
	 * in order to safely close a device. Protected by event_data_lock. */
	unsigned int device_close;

	/* list and count of poll fds and an array of poll fd structures that is
	 * (re)allocated as necessary prior to polling. Protected by event_data_lock. */
	struct list_head ipollfds;
	struct pollfd *pollfds;
	POLL_NFDS_TYPE pollfds_cnt;

	/* A list of pending hotplug messages. Protected by event_data_lock. */
	struct list_head hotplug_msgs;

	/* A list of pending completed transfers. Protected by event_data_lock. */
	struct list_head completed_transfers;

#ifdef USBI_TIMERFD_AVAILABLE
	/* used for timeout handling, if supported by OS.
	 * this timerfd is maintained to trigger on the next pending timeout */
	int timerfd;
#endif

	/* A list of cached fds. Protected by cache_fds_lock.*/
	struct list_head cache_fds;
	usbi_mutex_t cache_fds_lock;

	struct list_head list;

	PTR_ALIGNED unsigned char os_priv[ZERO_SIZED_ARRAY];
};

enum usbi_event_flags {
	/* The list of pollfds has been modified */
	USBI_EVENT_POLLFDS_MODIFIED = 1 << 0,

	/* The user has interrupted the event handler */
	USBI_EVENT_USER_INTERRUPT = 1 << 1,

	/* A hotplug callback deregistration is pending */
	USBI_EVENT_HOTPLUG_CB_DEREGISTERED = 1 << 2,
};

/* Macros for managing event handling state */
#define usbi_handling_events(ctx) \
	(usbi_tls_key_get((ctx)->event_handling_key) != NULL)

#define usbi_start_event_handling(ctx) \
	usbi_tls_key_set((ctx)->event_handling_key, ctx)

#define usbi_end_event_handling(ctx) \
	usbi_tls_key_set((ctx)->event_handling_key, NULL)

/* Update the following macro if new event sources are added */
#define usbi_pending_events(ctx) \
	((ctx)->event_flags || (ctx)->device_close \
	 || !list_empty(&(ctx)->hotplug_msgs) || !list_empty(&(ctx)->completed_transfers))

#ifdef USBI_TIMERFD_AVAILABLE
#define usbi_using_timerfd(ctx) ((ctx)->timerfd >= 0)
#else
#define usbi_using_timerfd(ctx) (0)
#endif

struct libusb_device {
	/* lock protects refcnt, everything else is finalized at initialization
	 * time */
	usbi_mutex_t lock;
	int refcnt;

	struct libusb_context *ctx;

	uint8_t bus_number;
	uint8_t port_number;
	struct libusb_device* parent_dev;
	uint8_t device_address;
	uint8_t num_configurations;
	enum libusb_speed speed;

	struct list_head list;
	unsigned long session_data;

	struct libusb_device_descriptor device_descriptor;
	int attached;

	PTR_ALIGNED unsigned char os_priv[ZERO_SIZED_ARRAY];
};

struct libusb_device_handle {
	/* lock protects claimed_interfaces */
	usbi_mutex_t lock;
	unsigned long claimed_interfaces;

	struct list_head list;
	struct libusb_device *dev;
	int auto_detach_kernel_driver;
<<<<<<< HEAD
	int associated_fd;
	unsigned char os_priv
#if defined(__STDC_VERSION__) && (__STDC_VERSION__ >= 199901L)
	[] /* valid C99 code */
#else
	[0] /* non-standard, but usually working code */
#endif
#if defined(OS_SUNOS)
	__attribute__ ((aligned (8)));
#else
	;
#endif
=======

	PTR_ALIGNED unsigned char os_priv[ZERO_SIZED_ARRAY];
>>>>>>> 3f69af86
};

enum {
	USBI_CLOCK_MONOTONIC,
	USBI_CLOCK_REALTIME
};

/* in-memory transfer layout:
 *
 * 1. struct usbi_transfer
 * 2. struct libusb_transfer (which includes iso packets) [variable size]
 * 3. os private data [variable size]
 *
 * from a libusb_transfer, you can get the usbi_transfer by rewinding the
 * appropriate number of bytes.
 * the usbi_transfer includes the number of allocated packets, so you can
 * determine the size of the transfer and hence the start and length of the
 * OS-private data.
 */

struct usbi_transfer {
	int num_iso_packets;
	struct list_head list;
	struct list_head completed_list;
	struct timeval timeout;
	int transferred;
	uint32_t stream_id;
	uint8_t state_flags;   /* Protected by usbi_transfer->lock */
	uint8_t timeout_flags; /* Protected by the flying_stransfers_lock */

	/* this lock is held during libusb_submit_transfer() and
	 * libusb_cancel_transfer() (allowing the OS backend to prevent duplicate
	 * cancellation, submission-during-cancellation, etc). the OS backend
	 * should also take this lock in the handle_events path, to prevent the user
	 * cancelling the transfer from another thread while you are processing
	 * its completion (presumably there would be races within your OS backend
	 * if this were possible).
	 * Note paths taking both this and the flying_transfers_lock must
	 * always take the flying_transfers_lock first */
	usbi_mutex_t lock;
};

enum usbi_transfer_state_flags {
	/* Transfer successfully submitted by backend */
	USBI_TRANSFER_IN_FLIGHT = 1 << 0,

	/* Cancellation was requested via libusb_cancel_transfer() */
	USBI_TRANSFER_CANCELLING = 1 << 1,

	/* Operation on the transfer failed because the device disappeared */
	USBI_TRANSFER_DEVICE_DISAPPEARED = 1 << 2,
};

enum usbi_transfer_timeout_flags {
	/* Set by backend submit_transfer() if the OS handles timeout */
	USBI_TRANSFER_OS_HANDLES_TIMEOUT = 1 << 0,

	/* The transfer timeout has been handled */
	USBI_TRANSFER_TIMEOUT_HANDLED = 1 << 1,

	/* The transfer timeout was successfully processed */
	USBI_TRANSFER_TIMED_OUT = 1 << 2,
};

#define USBI_TRANSFER_TO_LIBUSB_TRANSFER(transfer)			\
	((struct libusb_transfer *)(((unsigned char *)(transfer))	\
		+ sizeof(struct usbi_transfer)))
#define LIBUSB_TRANSFER_TO_USBI_TRANSFER(transfer)			\
	((struct usbi_transfer *)(((unsigned char *)(transfer))		\
		- sizeof(struct usbi_transfer)))

static inline void *usbi_transfer_get_os_priv(struct usbi_transfer *transfer)
{
	return ((unsigned char *)transfer) + sizeof(struct usbi_transfer)
		+ sizeof(struct libusb_transfer)
		+ (transfer->num_iso_packets
			* sizeof(struct libusb_iso_packet_descriptor));
}

/* bus structures */

/* All standard descriptors have these 2 fields in common */
struct usb_descriptor_header {
	uint8_t bLength;
	uint8_t bDescriptorType;
};

/* shared data and functions */

int usbi_io_init(struct libusb_context *ctx);
void usbi_io_exit(struct libusb_context *ctx);

struct libusb_device *usbi_alloc_device(struct libusb_context *ctx,
	unsigned long session_id);
struct libusb_device *usbi_get_device_by_session_id(struct libusb_context *ctx,
	unsigned long session_id);
int usbi_sanitize_device(struct libusb_device *dev);
void usbi_handle_disconnect(struct libusb_device_handle *dev_handle);

int usbi_handle_transfer_completion(struct usbi_transfer *itransfer,
	enum libusb_transfer_status status);
int usbi_handle_transfer_cancellation(struct usbi_transfer *transfer);
void usbi_signal_transfer_completion(struct usbi_transfer *transfer);

int usbi_parse_descriptor(const unsigned char *source, const char *descriptor,
	void *dest, int host_endian);
int usbi_device_cache_descriptor(libusb_device *dev);
int usbi_get_config_index_by_value(struct libusb_device *dev,
	uint8_t bConfigurationValue, int *idx);

void usbi_connect_device (struct libusb_device *dev);
void usbi_disconnect_device (struct libusb_device *dev);

int usbi_signal_event(struct libusb_context *ctx);
int usbi_clear_event(struct libusb_context *ctx);

/* Internal abstraction for poll (needs struct usbi_transfer on Windows) */
#if defined(OS_LINUX) || defined(OS_DARWIN) || defined(OS_OPENBSD) || defined(OS_NETBSD) ||\
	defined(OS_HAIKU) || defined(OS_SUNOS)
#include <unistd.h>
#include "os/poll_posix.h"
#elif defined(OS_WINDOWS) || defined(OS_WINCE)
#include "os/poll_windows.h"
#endif

struct usbi_pollfd {
	/* must come first */
	struct libusb_pollfd pollfd;

	struct list_head list;
};

int usbi_add_pollfd(struct libusb_context *ctx, int fd, short events);
void usbi_remove_pollfd(struct libusb_context *ctx, int fd);

struct usbi_cachefd {
	/* must come first */
	int fd;

	struct list_head list;
};

/* device discovery */

/* we traverse usbfs without knowing how many devices we are going to find.
 * so we create this discovered_devs model which is similar to a linked-list
 * which grows when required. it can be freed once discovery has completed,
 * eliminating the need for a list node in the libusb_device structure
 * itself. */
struct discovered_devs {
	size_t len;
	size_t capacity;
	struct libusb_device *devices[ZERO_SIZED_ARRAY];
};

struct discovered_devs *discovered_devs_append(
	struct discovered_devs *discdevs, struct libusb_device *dev);

/* OS abstraction */

/* This is the interface that OS backends need to implement.
 * All fields are mandatory, except ones explicitly noted as optional. */
struct usbi_os_backend {
	/* A human-readable name for your backend, e.g. "Linux usbfs" */
	const char *name;

	/* Binary mask for backend specific capabilities */
	uint32_t caps;

	/* Perform initialization of your backend. You might use this function
	 * to determine specific capabilities of the system, allocate required
	 * data structures for later, etc.
	 *
	 * This function is called when a libusb user initializes the library
	 * prior to use.
	 *
	 * Return 0 on success, or a LIBUSB_ERROR code on failure.
	 */
	int (*init)(struct libusb_context *ctx);

	/* Deinitialization. Optional. This function should destroy anything
	 * that was set up by init.
	 *
	 * This function is called when the user deinitializes the library.
	 */
	void (*exit)(struct libusb_context *ctx);

	/* Set a backend-specific option. Optional.
	 *
	 * This function is called when the user calls libusb_set_option() and
	 * the option is not handled by the core library.
	 *
	 * Return 0 on success, or a LIBUSB_ERROR code on failure.
	 */
	int (*set_option)(struct libusb_context *ctx, enum libusb_option option,
		va_list args);

	/* Enumerate all the USB devices on the system, returning them in a list
	 * of discovered devices.
	 *
	 * Your implementation should enumerate all devices on the system,
	 * regardless of whether they have been seen before or not.
	 *
	 * When you have found a device, compute a session ID for it. The session
	 * ID should uniquely represent that particular device for that particular
	 * connection session since boot (i.e. if you disconnect and reconnect a
	 * device immediately after, it should be assigned a different session ID).
	 * If your OS cannot provide a unique session ID as described above,
	 * presenting a session ID of (bus_number << 8 | device_address) should
	 * be sufficient. Bus numbers and device addresses wrap and get reused,
	 * but that is an unlikely case.
	 *
	 * After computing a session ID for a device, call
	 * usbi_get_device_by_session_id(). This function checks if libusb already
	 * knows about the device, and if so, it provides you with a reference
	 * to a libusb_device structure for it.
	 *
	 * If usbi_get_device_by_session_id() returns NULL, it is time to allocate
	 * a new device structure for the device. Call usbi_alloc_device() to
	 * obtain a new libusb_device structure with reference count 1. Populate
	 * the bus_number and device_address attributes of the new device, and
	 * perform any other internal backend initialization you need to do. At
	 * this point, you should be ready to provide device descriptors and so
	 * on through the get_*_descriptor functions. Finally, call
	 * usbi_sanitize_device() to perform some final sanity checks on the
	 * device. Assuming all of the above succeeded, we can now continue.
	 * If any of the above failed, remember to unreference the device that
	 * was returned by usbi_alloc_device().
	 *
	 * At this stage we have a populated libusb_device structure (either one
	 * that was found earlier, or one that we have just allocated and
	 * populated). This can now be added to the discovered devices list
	 * using discovered_devs_append(). Note that discovered_devs_append()
	 * may reallocate the list, returning a new location for it, and also
	 * note that reallocation can fail. Your backend should handle these
	 * error conditions appropriately.
	 *
	 * This function should not generate any bus I/O and should not block.
	 * If I/O is required (e.g. reading the active configuration value), it is
	 * OK to ignore these suggestions :)
	 *
	 * This function is executed when the user wishes to retrieve a list
	 * of USB devices connected to the system.
	 *
	 * If the backend has hotplug support, this function is not used!
	 *
	 * Return 0 on success, or a LIBUSB_ERROR code on failure.
	 */
	int (*get_device_list)(struct libusb_context *ctx,
		struct discovered_devs **discdevs);

	/* Apps which were written before hotplug support, may listen for
	 * hotplug events on their own and call libusb_get_device_list on
	 * device addition. In this case libusb_get_device_list will likely
	 * return a list without the new device in there, as the hotplug
	 * event thread will still be busy enumerating the device, which may
	 * take a while, or may not even have seen the event yet.
	 *
	 * To avoid this libusb_get_device_list will call this optional
	 * function for backends with hotplug support before copying
	 * ctx->usb_devs to the user. In this function the backend should
	 * ensure any pending hotplug events are fully processed before
	 * returning.
	 *
	 * Optional, should be implemented by backends with hotplug support.
	 */
	void (*hotplug_poll)(void);

	/* Open a device for I/O and other USB operations. The device handle
	 * is preallocated for you, you can retrieve the device in question
	 * through handle->dev.
	 *
	 * Your backend should allocate any internal resources required for I/O
	 * and other operations so that those operations can happen (hopefully)
	 * without hiccup. This is also a good place to inform libusb that it
	 * should monitor certain file descriptors related to this device -
	 * see the usbi_add_pollfd() function.
	 *
	 * This function should not generate any bus I/O and should not block.
	 *
	 * This function is called when the user attempts to obtain a device
	 * handle for a device.
	 *
	 * Return:
	 * - 0 on success
	 * - LIBUSB_ERROR_ACCESS if the user has insufficient permissions
	 * - LIBUSB_ERROR_NO_DEVICE if the device has been disconnected since
	 *   discovery
	 * - another LIBUSB_ERROR code on other failure
	 *
	 * Do not worry about freeing the handle on failed open, the upper layers
	 * do this for you.
	 */
	int (*open)(struct libusb_device_handle *dev_handle);

	/* Close a device such that the handle cannot be used again. Your backend
	 * should destroy any resources that were allocated in the open path.
	 * This may also be a good place to call usbi_remove_pollfd() to inform
	 * libusb of any file descriptors associated with this device that should
	 * no longer be monitored.
	 *
	 * This function is called when the user closes a device handle.
	 */
	void (*close)(struct libusb_device_handle *dev_handle);

	/* Retrieve the device descriptor from a device.
	 *
	 * The descriptor should be retrieved from memory, NOT via bus I/O to the
	 * device. This means that you may have to cache it in a private structure
	 * during get_device_list enumeration. Alternatively, you may be able
	 * to retrieve it from a kernel interface (some Linux setups can do this)
	 * still without generating bus I/O.
	 *
	 * This function is expected to write DEVICE_DESC_LENGTH (18) bytes into
	 * buffer, which is guaranteed to be big enough.
	 *
	 * This function is called when sanity-checking a device before adding
	 * it to the list of discovered devices, and also when the user requests
	 * to read the device descriptor.
	 *
	 * This function is expected to return the descriptor in bus-endian format
	 * (LE). If it returns the multi-byte values in host-endian format,
	 * set the host_endian output parameter to "1".
	 *
	 * Return 0 on success or a LIBUSB_ERROR code on failure.
	 */
	int (*get_device_descriptor)(struct libusb_device *device,
		unsigned char *buffer, int *host_endian);

	/* Get the ACTIVE configuration descriptor for a device.
	 *
	 * The descriptor should be retrieved from memory, NOT via bus I/O to the
	 * device. This means that you may have to cache it in a private structure
	 * during get_device_list enumeration. You may also have to keep track
	 * of which configuration is active when the user changes it.
	 *
	 * This function is expected to write len bytes of data into buffer, which
	 * is guaranteed to be big enough. If you can only do a partial write,
	 * return an error code.
	 *
	 * This function is expected to return the descriptor in bus-endian format
	 * (LE). If it returns the multi-byte values in host-endian format,
	 * set the host_endian output parameter to "1".
	 *
	 * Return:
	 * - 0 on success
	 * - LIBUSB_ERROR_NOT_FOUND if the device is in unconfigured state
	 * - another LIBUSB_ERROR code on other failure
	 */
	int (*get_active_config_descriptor)(struct libusb_device *device,
		unsigned char *buffer, size_t len, int *host_endian);

	/* Get a specific configuration descriptor for a device.
	 *
	 * The descriptor should be retrieved from memory, NOT via bus I/O to the
	 * device. This means that you may have to cache it in a private structure
	 * during get_device_list enumeration.
	 *
	 * The requested descriptor is expressed as a zero-based index (i.e. 0
	 * indicates that we are requesting the first descriptor). The index does
	 * not (necessarily) equal the bConfigurationValue of the configuration
	 * being requested.
	 *
	 * This function is expected to write len bytes of data into buffer, which
	 * is guaranteed to be big enough. If you can only do a partial write,
	 * return an error code.
	 *
	 * This function is expected to return the descriptor in bus-endian format
	 * (LE). If it returns the multi-byte values in host-endian format,
	 * set the host_endian output parameter to "1".
	 *
	 * Return the length read on success or a LIBUSB_ERROR code on failure.
	 */
	int (*get_config_descriptor)(struct libusb_device *device,
		uint8_t config_index, unsigned char *buffer, size_t len,
		int *host_endian);

	/* Like get_config_descriptor but then by bConfigurationValue instead
	 * of by index.
	 *
	 * Optional, if not present the core will call get_config_descriptor
	 * for all configs until it finds the desired bConfigurationValue.
	 *
	 * Returns a pointer to the raw-descriptor in *buffer, this memory
	 * is valid as long as device is valid.
	 *
	 * Returns the length of the returned raw-descriptor on success,
	 * or a LIBUSB_ERROR code on failure.
	 */
	int (*get_config_descriptor_by_value)(struct libusb_device *device,
		uint8_t bConfigurationValue, unsigned char **buffer,
		int *host_endian);

	/* Get the bConfigurationValue for the active configuration for a device.
	 * Optional. This should only be implemented if you can retrieve it from
	 * cache (don't generate I/O).
	 *
	 * If you cannot retrieve this from cache, either do not implement this
	 * function, or return LIBUSB_ERROR_NOT_SUPPORTED. This will cause
	 * libusb to retrieve the information through a standard control transfer.
	 *
	 * This function must be non-blocking.
	 * Return:
	 * - 0 on success
	 * - LIBUSB_ERROR_NO_DEVICE if the device has been disconnected since it
	 *   was opened
	 * - LIBUSB_ERROR_NOT_SUPPORTED if the value cannot be retrieved without
	 *   blocking
	 * - another LIBUSB_ERROR code on other failure.
	 */
	int (*get_configuration)(struct libusb_device_handle *dev_handle, int *config);

	/* Set the active configuration for a device.
	 *
	 * A configuration value of -1 should put the device in unconfigured state.
	 *
	 * This function can block.
	 *
	 * Return:
	 * - 0 on success
	 * - LIBUSB_ERROR_NOT_FOUND if the configuration does not exist
	 * - LIBUSB_ERROR_BUSY if interfaces are currently claimed (and hence
	 *   configuration cannot be changed)
	 * - LIBUSB_ERROR_NO_DEVICE if the device has been disconnected since it
	 *   was opened
	 * - another LIBUSB_ERROR code on other failure.
	 */
	int (*set_configuration)(struct libusb_device_handle *dev_handle, int config);

	/* Claim an interface. When claimed, the application can then perform
	 * I/O to an interface's endpoints.
	 *
	 * This function should not generate any bus I/O and should not block.
	 * Interface claiming is a logical operation that simply ensures that
	 * no other drivers/applications are using the interface, and after
	 * claiming, no other drivers/applications can use the interface because
	 * we now "own" it.
	 *
	 * Return:
	 * - 0 on success
	 * - LIBUSB_ERROR_NOT_FOUND if the interface does not exist
	 * - LIBUSB_ERROR_BUSY if the interface is in use by another driver/app
	 * - LIBUSB_ERROR_NO_DEVICE if the device has been disconnected since it
	 *   was opened
	 * - another LIBUSB_ERROR code on other failure
	 */
	int (*claim_interface)(struct libusb_device_handle *dev_handle, int interface_number);

	/* Release a previously claimed interface.
	 *
	 * This function should also generate a SET_INTERFACE control request,
	 * resetting the alternate setting of that interface to 0. It's OK for
	 * this function to block as a result.
	 *
	 * You will only ever be asked to release an interface which was
	 * successfully claimed earlier.
	 *
	 * Return:
	 * - 0 on success
	 * - LIBUSB_ERROR_NO_DEVICE if the device has been disconnected since it
	 *   was opened
	 * - another LIBUSB_ERROR code on other failure
	 */
	int (*release_interface)(struct libusb_device_handle *dev_handle, int interface_number);

	/* Set the alternate setting for an interface.
	 *
	 * You will only ever be asked to set the alternate setting for an
	 * interface which was successfully claimed earlier.
	 *
	 * It's OK for this function to block.
	 *
	 * Return:
	 * - 0 on success
	 * - LIBUSB_ERROR_NOT_FOUND if the alternate setting does not exist
	 * - LIBUSB_ERROR_NO_DEVICE if the device has been disconnected since it
	 *   was opened
	 * - another LIBUSB_ERROR code on other failure
	 */
	int (*set_interface_altsetting)(struct libusb_device_handle *dev_handle,
		int interface_number, int altsetting);

	/* Clear a halt/stall condition on an endpoint.
	 *
	 * It's OK for this function to block.
	 *
	 * Return:
	 * - 0 on success
	 * - LIBUSB_ERROR_NOT_FOUND if the endpoint does not exist
	 * - LIBUSB_ERROR_NO_DEVICE if the device has been disconnected since it
	 *   was opened
	 * - another LIBUSB_ERROR code on other failure
	 */
	int (*clear_halt)(struct libusb_device_handle *dev_handle,
		unsigned char endpoint);

	/* Perform a USB port reset to reinitialize a device.
	 *
	 * If possible, the device handle should still be usable after the reset
	 * completes, assuming that the device descriptors did not change during
	 * reset and all previous interface state can be restored.
	 *
	 * If something changes, or you cannot easily locate/verify the resetted
	 * device, return LIBUSB_ERROR_NOT_FOUND. This prompts the application
	 * to close the old handle and re-enumerate the device.
	 *
	 * Return:
	 * - 0 on success
	 * - LIBUSB_ERROR_NOT_FOUND if re-enumeration is required, or if the device
	 *   has been disconnected since it was opened
	 * - another LIBUSB_ERROR code on other failure
	 */
	int (*reset_device)(struct libusb_device_handle *dev_handle);

	/* Alloc num_streams usb3 bulk streams on the passed in endpoints */
	int (*alloc_streams)(struct libusb_device_handle *dev_handle,
		uint32_t num_streams, unsigned char *endpoints, int num_endpoints);

	/* Free usb3 bulk streams allocated with alloc_streams */
	int (*free_streams)(struct libusb_device_handle *dev_handle,
		unsigned char *endpoints, int num_endpoints);

	/* Allocate persistent DMA memory for the given device, suitable for
	 * zerocopy. May return NULL on failure. Optional to implement.
	 */
	unsigned char *(*dev_mem_alloc)(struct libusb_device_handle *handle,
		size_t len);

	/* Free memory allocated by dev_mem_alloc. */
	int (*dev_mem_free)(struct libusb_device_handle *handle,
		unsigned char *buffer, size_t len);

	/* Determine if a kernel driver is active on an interface. Optional.
	 *
	 * The presence of a kernel driver on an interface indicates that any
	 * calls to claim_interface would fail with the LIBUSB_ERROR_BUSY code.
	 *
	 * Return:
	 * - 0 if no driver is active
	 * - 1 if a driver is active
	 * - LIBUSB_ERROR_NO_DEVICE if the device has been disconnected since it
	 *   was opened
	 * - another LIBUSB_ERROR code on other failure
	 */
	int (*kernel_driver_active)(struct libusb_device_handle *dev_handle,
		int interface_number);

	/* Detach a kernel driver from an interface. Optional.
	 *
	 * After detaching a kernel driver, the interface should be available
	 * for claim.
	 *
	 * Return:
	 * - 0 on success
	 * - LIBUSB_ERROR_NOT_FOUND if no kernel driver was active
	 * - LIBUSB_ERROR_INVALID_PARAM if the interface does not exist
	 * - LIBUSB_ERROR_NO_DEVICE if the device has been disconnected since it
	 *   was opened
	 * - another LIBUSB_ERROR code on other failure
	 */
	int (*detach_kernel_driver)(struct libusb_device_handle *dev_handle,
		int interface_number);

	/* Attach a kernel driver to an interface. Optional.
	 *
	 * Reattach a kernel driver to the device.
	 *
	 * Return:
	 * - 0 on success
	 * - LIBUSB_ERROR_NOT_FOUND if no kernel driver was active
	 * - LIBUSB_ERROR_INVALID_PARAM if the interface does not exist
	 * - LIBUSB_ERROR_NO_DEVICE if the device has been disconnected since it
	 *   was opened
	 * - LIBUSB_ERROR_BUSY if a program or driver has claimed the interface,
	 *   preventing reattachment
	 * - another LIBUSB_ERROR code on other failure
	 */
	int (*attach_kernel_driver)(struct libusb_device_handle *dev_handle,
		int interface_number);

	/* Destroy a device. Optional.
	 *
	 * This function is called when the last reference to a device is
	 * destroyed. It should free any resources allocated in the get_device_list
	 * path.
	 */
	void (*destroy_device)(struct libusb_device *dev);

	/* Submit a transfer. Your implementation should take the transfer,
	 * morph it into whatever form your platform requires, and submit it
	 * asynchronously.
	 *
	 * This function must not block.
	 *
	 * This function gets called with the flying_transfers_lock locked!
	 *
	 * Return:
	 * - 0 on success
	 * - LIBUSB_ERROR_NO_DEVICE if the device has been disconnected
	 * - another LIBUSB_ERROR code on other failure
	 */
	int (*submit_transfer)(struct usbi_transfer *itransfer);

	/* Cancel a previously submitted transfer.
	 *
	 * This function must not block. The transfer cancellation must complete
	 * later, resulting in a call to usbi_handle_transfer_cancellation()
	 * from the context of handle_events.
	 */
	int (*cancel_transfer)(struct usbi_transfer *itransfer);

	/* Clear a transfer as if it has completed or cancelled, but do not
	 * report any completion/cancellation to the library. You should free
	 * all private data from the transfer as if you were just about to report
	 * completion or cancellation.
	 *
	 * This function might seem a bit out of place. It is used when libusb
	 * detects a disconnected device - it calls this function for all pending
	 * transfers before reporting completion (with the disconnect code) to
	 * the user. Maybe we can improve upon this internal interface in future.
	 */
	void (*clear_transfer_priv)(struct usbi_transfer *itransfer);

	/* Handle any pending events on file descriptors. Optional.
	 *
	 * Provide this function when file descriptors directly indicate device
	 * or transfer activity. If your backend does not have such file descriptors,
	 * implement the handle_transfer_completion function below.
	 *
	 * This involves monitoring any active transfers and processing their
	 * completion or cancellation.
	 *
	 * The function is passed an array of pollfd structures (size nfds)
	 * as a result of the poll() system call. The num_ready parameter
	 * indicates the number of file descriptors that have reported events
	 * (i.e. the poll() return value). This should be enough information
	 * for you to determine which actions need to be taken on the currently
	 * active transfers.
	 *
	 * For any cancelled transfers, call usbi_handle_transfer_cancellation().
	 * For completed transfers, call usbi_handle_transfer_completion().
	 * For control/bulk/interrupt transfers, populate the "transferred"
	 * element of the appropriate usbi_transfer structure before calling the
	 * above functions. For isochronous transfers, populate the status and
	 * transferred fields of the iso packet descriptors of the transfer.
	 *
	 * This function should also be able to detect disconnection of the
	 * device, reporting that situation with usbi_handle_disconnect().
	 *
	 * When processing an event related to a transfer, you probably want to
	 * take usbi_transfer.lock to prevent races. See the documentation for
	 * the usbi_transfer structure.
	 *
	 * Return 0 on success, or a LIBUSB_ERROR code on failure.
	 */
	int (*handle_events)(struct libusb_context *ctx,
		struct pollfd *fds, POLL_NFDS_TYPE nfds, int num_ready);

	/* Handle transfer completion. Optional.
	 *
	 * Provide this function when there are no file descriptors available
	 * that directly indicate device or transfer activity. If your backend does
	 * have such file descriptors, implement the handle_events function above.
	 *
	 * Your backend must tell the library when a transfer has completed by
	 * calling usbi_signal_transfer_completion(). You should store any private
	 * information about the transfer and its completion status in the transfer's
	 * private backend data.
	 *
	 * During event handling, this function will be called on each transfer for
	 * which usbi_signal_transfer_completion() was called.
	 *
	 * For any cancelled transfers, call usbi_handle_transfer_cancellation().
	 * For completed transfers, call usbi_handle_transfer_completion().
	 * For control/bulk/interrupt transfers, populate the "transferred"
	 * element of the appropriate usbi_transfer structure before calling the
	 * above functions. For isochronous transfers, populate the status and
	 * transferred fields of the iso packet descriptors of the transfer.
	 *
	 * Return 0 on success, or a LIBUSB_ERROR code on failure.
	 */
	int (*handle_transfer_completion)(struct usbi_transfer *itransfer);

	/* Get time from specified clock. At least two clocks must be implemented
	   by the backend: USBI_CLOCK_REALTIME, and USBI_CLOCK_MONOTONIC.

	   Description of clocks:
	     USBI_CLOCK_REALTIME : clock returns time since system epoch.
	     USBI_CLOCK_MONOTONIC: clock returns time since unspecified start
	                             time (usually boot).
	 */
	int (*clock_gettime)(int clkid, struct timespec *tp);

#ifdef USBI_TIMERFD_AVAILABLE
	/* clock ID of the clock that should be used for timerfd */
	clockid_t (*get_timerfd_clockid)(void);
#endif

	/* Number of bytes to reserve for per-context private backend data.
	 * This private data area is accessible through the "os_priv" field of
	 * struct libusb_context. */
	size_t context_priv_size;

	/* Number of bytes to reserve for per-device private backend data.
	 * This private data area is accessible through the "os_priv" field of
	 * struct libusb_device. */
	size_t device_priv_size;

	/* Number of bytes to reserve for per-handle private backend data.
	 * This private data area is accessible through the "os_priv" field of
	 * struct libusb_device. */
	size_t device_handle_priv_size;

	/* Number of bytes to reserve for per-transfer private backend data.
	 * This private data area is accessible by calling
	 * usbi_transfer_get_os_priv() on the appropriate usbi_transfer instance.
	 */
	size_t transfer_priv_size;
};

extern const struct usbi_os_backend usbi_backend;

extern struct list_head active_contexts_list;
extern usbi_mutex_static_t active_contexts_lock;

#ifdef __cplusplus
}
#endif

#endif<|MERGE_RESOLUTION|>--- conflicted
+++ resolved
@@ -442,23 +442,9 @@
 	struct list_head list;
 	struct libusb_device *dev;
 	int auto_detach_kernel_driver;
-<<<<<<< HEAD
 	int associated_fd;
-	unsigned char os_priv
-#if defined(__STDC_VERSION__) && (__STDC_VERSION__ >= 199901L)
-	[] /* valid C99 code */
-#else
-	[0] /* non-standard, but usually working code */
-#endif
-#if defined(OS_SUNOS)
-	__attribute__ ((aligned (8)));
-#else
-	;
-#endif
-=======
 
 	PTR_ALIGNED unsigned char os_priv[ZERO_SIZED_ARRAY];
->>>>>>> 3f69af86
 };
 
 enum {
