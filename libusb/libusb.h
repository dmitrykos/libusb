/*
 * Public libusb header file
 * Copyright © 2001 Johannes Erdfelt <johannes@erdfelt.com>
 * Copyright © 2007-2008 Daniel Drake <dsd@gentoo.org>
 * Copyright © 2012 Pete Batard <pete@akeo.ie>
 * Copyright © 2012 Nathan Hjelm <hjelmn@cs.unm.edu>
 * For more information, please visit: http://libusb.info
 *
 * This library is free software; you can redistribute it and/or
 * modify it under the terms of the GNU Lesser General Public
 * License as published by the Free Software Foundation; either
 * version 2.1 of the License, or (at your option) any later version.
 *
 * This library is distributed in the hope that it will be useful,
 * but WITHOUT ANY WARRANTY; without even the implied warranty of
 * MERCHANTABILITY or FITNESS FOR A PARTICULAR PURPOSE.  See the GNU
 * Lesser General Public License for more details.
 *
 * You should have received a copy of the GNU Lesser General Public
 * License along with this library; if not, write to the Free Software
 * Foundation, Inc., 51 Franklin Street, Fifth Floor, Boston, MA 02110-1301 USA
 */

#ifndef LIBUSB_H
#define LIBUSB_H

#ifdef _MSC_VER
/* on MS environments, the inline keyword is available in C++ only */
#if !defined(__cplusplus)
#define inline __inline
#endif
/* ssize_t is also not available (copy/paste from MinGW) */
#ifndef _SSIZE_T_DEFINED
#define _SSIZE_T_DEFINED
#undef ssize_t
#ifdef _WIN64
  typedef __int64 ssize_t;
#else
  typedef int ssize_t;
#endif /* _WIN64 */
#endif /* _SSIZE_T_DEFINED */
#endif /* _MSC_VER */

/* stdint.h is not available on older MSVC */
#if defined(_MSC_VER) && (_MSC_VER < 1600) && (!defined(_STDINT)) && (!defined(_STDINT_H))
typedef unsigned __int8   uint8_t;
typedef unsigned __int16  uint16_t;
typedef unsigned __int32  uint32_t;
#else
#include <stdint.h>
#endif

#if !defined(_WIN32_WCE)
#include <sys/types.h>
#endif

#if defined(__linux__) || defined(__APPLE__) || defined(__CYGWIN__) || defined(__HAIKU__)
#include <sys/time.h>
#endif

#include <time.h>
#include <limits.h>

#if defined(__STDC_VERSION__) && (__STDC_VERSION__ >= 199901L)
#define ZERO_SIZED_ARRAY		/* [] - valid C99 code */
#else
#define ZERO_SIZED_ARRAY	0	/* [0] - non-standard, but usually working code */
#endif

/* 'interface' might be defined as a macro on Windows, so we need to
 * undefine it so as not to break the current libusb API, because
 * libusb_config_descriptor has an 'interface' member
 * As this can be problematic if you include windows.h after libusb.h
 * in your sources, we force windows.h to be included first. */
#if defined(_WIN32) || defined(__CYGWIN__) || defined(_WIN32_WCE)
#ifdef _DEBUG
	#ifndef _CRTDBG_MAP_ALLOC
		#define _CRTDBG_MAP_ALLOC
	#endif
	#include <crtdbg.h>
#endif
#include <windows.h>
#if defined(interface)
#undef interface
#endif
#if !defined(__CYGWIN__)
#include <winsock.h>
#endif
#endif

#if __GNUC__ > 4 || (__GNUC__ == 4 && __GNUC_MINOR__ >= 5)
#define LIBUSB_DEPRECATED_FOR(f) \
  __attribute__((deprecated("Use " #f " instead")))
#elif __GNUC__ >= 3
#define LIBUSB_DEPRECATED_FOR(f) __attribute__((deprecated))
#else
#define LIBUSB_DEPRECATED_FOR(f)
#endif /* __GNUC__ */

/** \def LIBUSB_CALL
 * \ingroup libusb_misc
 * libusb's Windows calling convention.
 *
 * Under Windows, the selection of available compilers and configurations
 * means that, unlike other platforms, there is not <em>one true calling
 * convention</em> (calling convention: the manner in which parameters are
 * passed to functions in the generated assembly code).
 *
 * Matching the Windows API itself, libusb uses the WINAPI convention (which
 * translates to the <tt>stdcall</tt> convention) and guarantees that the
 * library is compiled in this way. The public header file also includes
 * appropriate annotations so that your own software will use the right
 * convention, even if another convention is being used by default within
 * your codebase.
 *
 * The one consideration that you must apply in your software is to mark
 * all functions which you use as libusb callbacks with this LIBUSB_CALL
 * annotation, so that they too get compiled for the correct calling
 * convention.
 *
 * On non-Windows operating systems, this macro is defined as nothing. This
 * means that you can apply it to your code without worrying about
 * cross-platform compatibility.
 */
/* LIBUSB_CALL must be defined on both definition and declaration of libusb
 * functions. You'd think that declaration would be enough, but cygwin will
 * complain about conflicting types unless both are marked this way.
 * The placement of this macro is important too; it must appear after the
 * return type, before the function name. See internal documentation for
 * API_EXPORTED.
 */
#if defined(_WIN32) || defined(__CYGWIN__) || defined(_WIN32_WCE)
#define LIBUSB_CALL WINAPI
#else
#define LIBUSB_CALL
#endif

/** \def LIBUSB_API_VERSION
 * \ingroup libusb_misc
 * libusb's API version.
 *
 * Since version 1.0.13, to help with feature detection, libusb defines
 * a LIBUSB_API_VERSION macro that gets increased every time there is a
 * significant change to the API, such as the introduction of a new call,
 * the definition of a new macro/enum member, or any other element that
 * libusb applications may want to detect at compilation time.
 *
 * The macro is typically used in an application as follows:
 * \code
 * #if defined(LIBUSB_API_VERSION) && (LIBUSB_API_VERSION >= 0x01001234)
 * // Use one of the newer features from the libusb API
 * #endif
 * \endcode
 *
 * Internally, LIBUSB_API_VERSION is defined as follows:
 * (libusb major << 24) | (libusb minor << 16) | (16 bit incremental)
 */
#define LIBUSB_API_VERSION 0x01000106

/* The following is kept for compatibility, but will be deprecated in the future */
#define LIBUSBX_API_VERSION LIBUSB_API_VERSION

#ifdef __cplusplus
extern "C" {
#endif

/**
 * \ingroup libusb_misc
 * Convert a 16-bit value from host-endian to little-endian format. On
 * little endian systems, this function does nothing. On big endian systems,
 * the bytes are swapped.
 * \param x the host-endian value to convert
 * \returns the value in little-endian byte order
 */
static inline uint16_t libusb_cpu_to_le16(const uint16_t x)
{
	union {
		uint8_t  b8[2];
		uint16_t b16;
	} _tmp;
	_tmp.b8[1] = (uint8_t) (x >> 8);
	_tmp.b8[0] = (uint8_t) (x & 0xff);
	return _tmp.b16;
}

/** \def libusb_le16_to_cpu
 * \ingroup libusb_misc
 * Convert a 16-bit value from little-endian to host-endian format. On
 * little endian systems, this function does nothing. On big endian systems,
 * the bytes are swapped.
 * \param x the little-endian value to convert
 * \returns the value in host-endian byte order
 */
#define libusb_le16_to_cpu libusb_cpu_to_le16

/* standard USB stuff */

/** \ingroup libusb_desc
 * Device and/or Interface Class codes */
enum libusb_class_code {
	/** In the context of a \ref libusb_device_descriptor "device descriptor",
	 * this bDeviceClass value indicates that each interface specifies its
	 * own class information and all interfaces operate independently.
	 */
	LIBUSB_CLASS_PER_INTERFACE = 0,

	/** Audio class */
	LIBUSB_CLASS_AUDIO = 1,

	/** Communications class */
	LIBUSB_CLASS_COMM = 2,

	/** Human Interface Device class */
	LIBUSB_CLASS_HID = 3,

	/** Physical */
	LIBUSB_CLASS_PHYSICAL = 5,

	/** Printer class */
	LIBUSB_CLASS_PRINTER = 7,

	/** Image class */
	LIBUSB_CLASS_PTP = 6, /* legacy name from libusb-0.1 usb.h */
	LIBUSB_CLASS_IMAGE = 6,

	/** Mass storage class */
	LIBUSB_CLASS_MASS_STORAGE = 8,

	/** Hub class */
	LIBUSB_CLASS_HUB = 9,

	/** Data class */
	LIBUSB_CLASS_DATA = 10,

	/** Smart Card */
	LIBUSB_CLASS_SMART_CARD = 0x0b,

	/** Content Security */
	LIBUSB_CLASS_CONTENT_SECURITY = 0x0d,

	/** Video */
	LIBUSB_CLASS_VIDEO = 0x0e,

	/** Personal Healthcare */
	LIBUSB_CLASS_PERSONAL_HEALTHCARE = 0x0f,

	/** Diagnostic Device */
	LIBUSB_CLASS_DIAGNOSTIC_DEVICE = 0xdc,

	/** Wireless class */
	LIBUSB_CLASS_WIRELESS = 0xe0,

	/** Application class */
	LIBUSB_CLASS_APPLICATION = 0xfe,

	/** Class is vendor-specific */
	LIBUSB_CLASS_VENDOR_SPEC = 0xff
};

/** \ingroup libusb_desc
 * Descriptor types as defined by the USB specification. */
enum libusb_descriptor_type {
	/** Device descriptor. See libusb_device_descriptor. */
	LIBUSB_DT_DEVICE = 0x01,

	/** Configuration descriptor. See libusb_config_descriptor. */
	LIBUSB_DT_CONFIG = 0x02,

	/** String descriptor */
	LIBUSB_DT_STRING = 0x03,

	/** Interface descriptor. See libusb_interface_descriptor. */
	LIBUSB_DT_INTERFACE = 0x04,

	/** Endpoint descriptor. See libusb_endpoint_descriptor. */
	LIBUSB_DT_ENDPOINT = 0x05,

	/** BOS descriptor */
	LIBUSB_DT_BOS = 0x0f,

	/** Device Capability descriptor */
	LIBUSB_DT_DEVICE_CAPABILITY = 0x10,

	/** HID descriptor */
	LIBUSB_DT_HID = 0x21,

	/** HID report descriptor */
	LIBUSB_DT_REPORT = 0x22,

	/** Physical descriptor */
	LIBUSB_DT_PHYSICAL = 0x23,

	/** Hub descriptor */
	LIBUSB_DT_HUB = 0x29,

	/** SuperSpeed Hub descriptor */
	LIBUSB_DT_SUPERSPEED_HUB = 0x2a,

	/** SuperSpeed Endpoint Companion descriptor */
	LIBUSB_DT_SS_ENDPOINT_COMPANION = 0x30
};

/* Descriptor sizes per descriptor type */
#define LIBUSB_DT_DEVICE_SIZE			18
#define LIBUSB_DT_CONFIG_SIZE			9
#define LIBUSB_DT_INTERFACE_SIZE		9
#define LIBUSB_DT_ENDPOINT_SIZE			7
#define LIBUSB_DT_ENDPOINT_AUDIO_SIZE		9	/* Audio extension */
#define LIBUSB_DT_HUB_NONVAR_SIZE		7
#define LIBUSB_DT_SS_ENDPOINT_COMPANION_SIZE	6
#define LIBUSB_DT_BOS_SIZE			5
#define LIBUSB_DT_DEVICE_CAPABILITY_SIZE	3

/* BOS descriptor sizes */
#define LIBUSB_BT_USB_2_0_EXTENSION_SIZE	7
#define LIBUSB_BT_SS_USB_DEVICE_CAPABILITY_SIZE	10
#define LIBUSB_BT_CONTAINER_ID_SIZE		20

/* We unwrap the BOS => define its max size */
#define LIBUSB_DT_BOS_MAX_SIZE		((LIBUSB_DT_BOS_SIZE)     +\
					(LIBUSB_BT_USB_2_0_EXTENSION_SIZE)       +\
					(LIBUSB_BT_SS_USB_DEVICE_CAPABILITY_SIZE) +\
					(LIBUSB_BT_CONTAINER_ID_SIZE))

#define LIBUSB_ENDPOINT_ADDRESS_MASK	0x0f    /* in bEndpointAddress */
#define LIBUSB_ENDPOINT_DIR_MASK		0x80

/** \ingroup libusb_desc
 * Endpoint direction. Values for bit 7 of the
 * \ref libusb_endpoint_descriptor::bEndpointAddress "endpoint address" scheme.
 */
enum libusb_endpoint_direction {
	/** In: device-to-host */
	LIBUSB_ENDPOINT_IN = 0x80,

	/** Out: host-to-device */
	LIBUSB_ENDPOINT_OUT = 0x00
};

#define LIBUSB_TRANSFER_TYPE_MASK			0x03    /* in bmAttributes */

/** \ingroup libusb_desc
 * Endpoint transfer type. Values for bits 0:1 of the
 * \ref libusb_endpoint_descriptor::bmAttributes "endpoint attributes" field.
 */
enum libusb_transfer_type {
	/** Control endpoint */
	LIBUSB_TRANSFER_TYPE_CONTROL = 0,

	/** Isochronous endpoint */
	LIBUSB_TRANSFER_TYPE_ISOCHRONOUS = 1,

	/** Bulk endpoint */
	LIBUSB_TRANSFER_TYPE_BULK = 2,

	/** Interrupt endpoint */
	LIBUSB_TRANSFER_TYPE_INTERRUPT = 3,

	/** Stream endpoint */
	LIBUSB_TRANSFER_TYPE_BULK_STREAM = 4,
};

/** \ingroup libusb_misc
 * Standard requests, as defined in table 9-5 of the USB 3.0 specifications */
enum libusb_standard_request {
	/** Request status of the specific recipient */
	LIBUSB_REQUEST_GET_STATUS = 0x00,

	/** Clear or disable a specific feature */
	LIBUSB_REQUEST_CLEAR_FEATURE = 0x01,

	/* 0x02 is reserved */

	/** Set or enable a specific feature */
	LIBUSB_REQUEST_SET_FEATURE = 0x03,

	/* 0x04 is reserved */

	/** Set device address for all future accesses */
	LIBUSB_REQUEST_SET_ADDRESS = 0x05,

	/** Get the specified descriptor */
	LIBUSB_REQUEST_GET_DESCRIPTOR = 0x06,

	/** Used to update existing descriptors or add new descriptors */
	LIBUSB_REQUEST_SET_DESCRIPTOR = 0x07,

	/** Get the current device configuration value */
	LIBUSB_REQUEST_GET_CONFIGURATION = 0x08,

	/** Set device configuration */
	LIBUSB_REQUEST_SET_CONFIGURATION = 0x09,

	/** Return the selected alternate setting for the specified interface */
	LIBUSB_REQUEST_GET_INTERFACE = 0x0A,

	/** Select an alternate interface for the specified interface */
	LIBUSB_REQUEST_SET_INTERFACE = 0x0B,

	/** Set then report an endpoint's synchronization frame */
	LIBUSB_REQUEST_SYNCH_FRAME = 0x0C,

	/** Sets both the U1 and U2 Exit Latency */
	LIBUSB_REQUEST_SET_SEL = 0x30,

	/** Delay from the time a host transmits a packet to the time it is
	  * received by the device. */
	LIBUSB_SET_ISOCH_DELAY = 0x31,
};

/** \ingroup libusb_misc
 * Request type bits of the
 * \ref libusb_control_setup::bmRequestType "bmRequestType" field in control
 * transfers. */
enum libusb_request_type {
	/** Standard */
	LIBUSB_REQUEST_TYPE_STANDARD = (0x00 << 5),

	/** Class */
	LIBUSB_REQUEST_TYPE_CLASS = (0x01 << 5),

	/** Vendor */
	LIBUSB_REQUEST_TYPE_VENDOR = (0x02 << 5),

	/** Reserved */
	LIBUSB_REQUEST_TYPE_RESERVED = (0x03 << 5)
};

/** \ingroup libusb_misc
 * Recipient bits of the
 * \ref libusb_control_setup::bmRequestType "bmRequestType" field in control
 * transfers. Values 4 through 31 are reserved. */
enum libusb_request_recipient {
	/** Device */
	LIBUSB_RECIPIENT_DEVICE = 0x00,

	/** Interface */
	LIBUSB_RECIPIENT_INTERFACE = 0x01,

	/** Endpoint */
	LIBUSB_RECIPIENT_ENDPOINT = 0x02,

	/** Other */
	LIBUSB_RECIPIENT_OTHER = 0x03,
};

#define LIBUSB_ISO_SYNC_TYPE_MASK		0x0C

/** \ingroup libusb_desc
 * Synchronization type for isochronous endpoints. Values for bits 2:3 of the
 * \ref libusb_endpoint_descriptor::bmAttributes "bmAttributes" field in
 * libusb_endpoint_descriptor.
 */
enum libusb_iso_sync_type {
	/** No synchronization */
	LIBUSB_ISO_SYNC_TYPE_NONE = 0,

	/** Asynchronous */
	LIBUSB_ISO_SYNC_TYPE_ASYNC = 1,

	/** Adaptive */
	LIBUSB_ISO_SYNC_TYPE_ADAPTIVE = 2,

	/** Synchronous */
	LIBUSB_ISO_SYNC_TYPE_SYNC = 3
};

#define LIBUSB_ISO_USAGE_TYPE_MASK 0x30

/** \ingroup libusb_desc
 * Usage type for isochronous endpoints. Values for bits 4:5 of the
 * \ref libusb_endpoint_descriptor::bmAttributes "bmAttributes" field in
 * libusb_endpoint_descriptor.
 */
enum libusb_iso_usage_type {
	/** Data endpoint */
	LIBUSB_ISO_USAGE_TYPE_DATA = 0,

	/** Feedback endpoint */
	LIBUSB_ISO_USAGE_TYPE_FEEDBACK = 1,

	/** Implicit feedback Data endpoint */
	LIBUSB_ISO_USAGE_TYPE_IMPLICIT = 2,
};

/** \ingroup libusb_desc
 * A structure representing the standard USB device descriptor. This
 * descriptor is documented in section 9.6.1 of the USB 3.0 specification.
 * All multiple-byte fields are represented in host-endian format.
 */
struct libusb_device_descriptor {
	/** Size of this descriptor (in bytes) */
	uint8_t  bLength;

	/** Descriptor type. Will have value
	 * \ref libusb_descriptor_type::LIBUSB_DT_DEVICE LIBUSB_DT_DEVICE in this
	 * context. */
	uint8_t  bDescriptorType;

	/** USB specification release number in binary-coded decimal. A value of
	 * 0x0200 indicates USB 2.0, 0x0110 indicates USB 1.1, etc. */
	uint16_t bcdUSB;

	/** USB-IF class code for the device. See \ref libusb_class_code. */
	uint8_t  bDeviceClass;

	/** USB-IF subclass code for the device, qualified by the bDeviceClass
	 * value */
	uint8_t  bDeviceSubClass;

	/** USB-IF protocol code for the device, qualified by the bDeviceClass and
	 * bDeviceSubClass values */
	uint8_t  bDeviceProtocol;

	/** Maximum packet size for endpoint 0 */
	uint8_t  bMaxPacketSize0;

	/** USB-IF vendor ID */
	uint16_t idVendor;

	/** USB-IF product ID */
	uint16_t idProduct;

	/** Device release number in binary-coded decimal */
	uint16_t bcdDevice;

	/** Index of string descriptor describing manufacturer */
	uint8_t  iManufacturer;

	/** Index of string descriptor describing product */
	uint8_t  iProduct;

	/** Index of string descriptor containing device serial number */
	uint8_t  iSerialNumber;

	/** Number of possible configurations */
	uint8_t  bNumConfigurations;
};

/** \ingroup libusb_desc
 * A structure representing the standard USB endpoint descriptor. This
 * descriptor is documented in section 9.6.6 of the USB 3.0 specification.
 * All multiple-byte fields are represented in host-endian format.
 */
struct libusb_endpoint_descriptor {
	/** Size of this descriptor (in bytes) */
	uint8_t  bLength;

	/** Descriptor type. Will have value
	 * \ref libusb_descriptor_type::LIBUSB_DT_ENDPOINT LIBUSB_DT_ENDPOINT in
	 * this context. */
	uint8_t  bDescriptorType;

	/** The address of the endpoint described by this descriptor. Bits 0:3 are
	 * the endpoint number. Bits 4:6 are reserved. Bit 7 indicates direction,
	 * see \ref libusb_endpoint_direction.
	 */
	uint8_t  bEndpointAddress;

	/** Attributes which apply to the endpoint when it is configured using
	 * the bConfigurationValue. Bits 0:1 determine the transfer type and
	 * correspond to \ref libusb_transfer_type. Bits 2:3 are only used for
	 * isochronous endpoints and correspond to \ref libusb_iso_sync_type.
	 * Bits 4:5 are also only used for isochronous endpoints and correspond to
	 * \ref libusb_iso_usage_type. Bits 6:7 are reserved.
	 */
	uint8_t  bmAttributes;

	/** Maximum packet size this endpoint is capable of sending/receiving. */
	uint16_t wMaxPacketSize;

	/** Interval for polling endpoint for data transfers. */
	uint8_t  bInterval;

	/** For audio devices only: the rate at which synchronization feedback
	 * is provided. */
	uint8_t  bRefresh;

	/** For audio devices only: the address if the synch endpoint */
	uint8_t  bSynchAddress;

	/** Extra descriptors. If libusb encounters unknown endpoint descriptors,
	 * it will store them here, should you wish to parse them. */
	const unsigned char *extra;

	/** Length of the extra descriptors, in bytes. */
	int extra_length;
};

/** \ingroup libusb_desc
 * A structure representing the standard USB interface descriptor. This
 * descriptor is documented in section 9.6.5 of the USB 3.0 specification.
 * All multiple-byte fields are represented in host-endian format.
 */
struct libusb_interface_descriptor {
	/** Size of this descriptor (in bytes) */
	uint8_t  bLength;

	/** Descriptor type. Will have value
	 * \ref libusb_descriptor_type::LIBUSB_DT_INTERFACE LIBUSB_DT_INTERFACE
	 * in this context. */
	uint8_t  bDescriptorType;

	/** Number of this interface */
	uint8_t  bInterfaceNumber;

	/** Value used to select this alternate setting for this interface */
	uint8_t  bAlternateSetting;

	/** Number of endpoints used by this interface (excluding the control
	 * endpoint). */
	uint8_t  bNumEndpoints;

	/** USB-IF class code for this interface. See \ref libusb_class_code. */
	uint8_t  bInterfaceClass;

	/** USB-IF subclass code for this interface, qualified by the
	 * bInterfaceClass value */
	uint8_t  bInterfaceSubClass;

	/** USB-IF protocol code for this interface, qualified by the
	 * bInterfaceClass and bInterfaceSubClass values */
	uint8_t  bInterfaceProtocol;

	/** Index of string descriptor describing this interface */
	uint8_t  iInterface;

	/** Array of endpoint descriptors. This length of this array is determined
	 * by the bNumEndpoints field. */
	const struct libusb_endpoint_descriptor *endpoint;

	/** Extra descriptors. If libusb encounters unknown interface descriptors,
	 * it will store them here, should you wish to parse them. */
	const unsigned char *extra;

	/** Length of the extra descriptors, in bytes. */
	int extra_length;
};

/** \ingroup libusb_desc
 * A collection of alternate settings for a particular USB interface.
 */
struct libusb_interface {
	/** Array of interface descriptors. The length of this array is determined
	 * by the num_altsetting field. */
	const struct libusb_interface_descriptor *altsetting;

	/** The number of alternate settings that belong to this interface */
	int num_altsetting;
};

/** \ingroup libusb_desc
 * A structure representing the standard USB configuration descriptor. This
 * descriptor is documented in section 9.6.3 of the USB 3.0 specification.
 * All multiple-byte fields are represented in host-endian format.
 */
struct libusb_config_descriptor {
	/** Size of this descriptor (in bytes) */
	uint8_t  bLength;

	/** Descriptor type. Will have value
	 * \ref libusb_descriptor_type::LIBUSB_DT_CONFIG LIBUSB_DT_CONFIG
	 * in this context. */
	uint8_t  bDescriptorType;

	/** Total length of data returned for this configuration */
	uint16_t wTotalLength;

	/** Number of interfaces supported by this configuration */
	uint8_t  bNumInterfaces;

	/** Identifier value for this configuration */
	uint8_t  bConfigurationValue;

	/** Index of string descriptor describing this configuration */
	uint8_t  iConfiguration;

	/** Configuration characteristics */
	uint8_t  bmAttributes;

	/** Maximum power consumption of the USB device from this bus in this
	 * configuration when the device is fully operation. Expressed in units
	 * of 2 mA when the device is operating in high-speed mode and in units
	 * of 8 mA when the device is operating in super-speed mode. */
	uint8_t  MaxPower;

	/** Array of interfaces supported by this configuration. The length of
	 * this array is determined by the bNumInterfaces field. */
	const struct libusb_interface *interface;

	/** Extra descriptors. If libusb encounters unknown configuration
	 * descriptors, it will store them here, should you wish to parse them. */
	const unsigned char *extra;

	/** Length of the extra descriptors, in bytes. */
	int extra_length;
};

/** \ingroup libusb_desc
 * A structure representing the superspeed endpoint companion
 * descriptor. This descriptor is documented in section 9.6.7 of
 * the USB 3.0 specification. All multiple-byte fields are represented in
 * host-endian format.
 */
struct libusb_ss_endpoint_companion_descriptor {

	/** Size of this descriptor (in bytes) */
	uint8_t  bLength;

	/** Descriptor type. Will have value
	 * \ref libusb_descriptor_type::LIBUSB_DT_SS_ENDPOINT_COMPANION in
	 * this context. */
	uint8_t  bDescriptorType;


	/** The maximum number of packets the endpoint can send or
	 *  receive as part of a burst. */
	uint8_t  bMaxBurst;

	/** In bulk EP:	bits 4:0 represents the	maximum	number of
	 *  streams the	EP supports. In	isochronous EP:	bits 1:0
	 *  represents the Mult	- a zero based value that determines
	 *  the	maximum	number of packets within a service interval  */
	uint8_t  bmAttributes;

	/** The	total number of bytes this EP will transfer every
	 *  service interval. valid only for periodic EPs. */
	uint16_t wBytesPerInterval;
};

/** \ingroup libusb_desc
 * A generic representation of a BOS Device Capability descriptor. It is
 * advised to check bDevCapabilityType and call the matching
 * libusb_get_*_descriptor function to get a structure fully matching the type.
 */
struct libusb_bos_dev_capability_descriptor {
	/** Size of this descriptor (in bytes) */
	uint8_t bLength;
	/** Descriptor type. Will have value
	 * \ref libusb_descriptor_type::LIBUSB_DT_DEVICE_CAPABILITY
	 * LIBUSB_DT_DEVICE_CAPABILITY in this context. */
	uint8_t bDescriptorType;
	/** Device Capability type */
	uint8_t bDevCapabilityType;
	/** Device Capability data (bLength - 3 bytes) */
	uint8_t dev_capability_data[ZERO_SIZED_ARRAY];
};

/** \ingroup libusb_desc
 * A structure representing the Binary Device Object Store (BOS) descriptor.
 * This descriptor is documented in section 9.6.2 of the USB 3.0 specification.
 * All multiple-byte fields are represented in host-endian format.
 */
struct libusb_bos_descriptor {
	/** Size of this descriptor (in bytes) */
	uint8_t  bLength;

	/** Descriptor type. Will have value
	 * \ref libusb_descriptor_type::LIBUSB_DT_BOS LIBUSB_DT_BOS
	 * in this context. */
	uint8_t  bDescriptorType;

	/** Length of this descriptor and all of its sub descriptors */
	uint16_t wTotalLength;

	/** The number of separate device capability descriptors in
	 * the BOS */
	uint8_t  bNumDeviceCaps;

	/** bNumDeviceCap Device Capability Descriptors */
	struct libusb_bos_dev_capability_descriptor *dev_capability[ZERO_SIZED_ARRAY];
};

/** \ingroup libusb_desc
 * A structure representing the USB 2.0 Extension descriptor
 * This descriptor is documented in section 9.6.2.1 of the USB 3.0 specification.
 * All multiple-byte fields are represented in host-endian format.
 */
struct libusb_usb_2_0_extension_descriptor {
	/** Size of this descriptor (in bytes) */
	uint8_t  bLength;

	/** Descriptor type. Will have value
	 * \ref libusb_descriptor_type::LIBUSB_DT_DEVICE_CAPABILITY
	 * LIBUSB_DT_DEVICE_CAPABILITY in this context. */
	uint8_t  bDescriptorType;

	/** Capability type. Will have value
	 * \ref libusb_capability_type::LIBUSB_BT_USB_2_0_EXTENSION
	 * LIBUSB_BT_USB_2_0_EXTENSION in this context. */
	uint8_t  bDevCapabilityType;

	/** Bitmap encoding of supported device level features.
	 * A value of one in a bit location indicates a feature is
	 * supported; a value of zero indicates it is not supported.
	 * See \ref libusb_usb_2_0_extension_attributes. */
	uint32_t  bmAttributes;
};

/** \ingroup libusb_desc
 * A structure representing the SuperSpeed USB Device Capability descriptor
 * This descriptor is documented in section 9.6.2.2 of the USB 3.0 specification.
 * All multiple-byte fields are represented in host-endian format.
 */
struct libusb_ss_usb_device_capability_descriptor {
	/** Size of this descriptor (in bytes) */
	uint8_t  bLength;

	/** Descriptor type. Will have value
	 * \ref libusb_descriptor_type::LIBUSB_DT_DEVICE_CAPABILITY
	 * LIBUSB_DT_DEVICE_CAPABILITY in this context. */
	uint8_t  bDescriptorType;

	/** Capability type. Will have value
	 * \ref libusb_capability_type::LIBUSB_BT_SS_USB_DEVICE_CAPABILITY
	 * LIBUSB_BT_SS_USB_DEVICE_CAPABILITY in this context. */
	uint8_t  bDevCapabilityType;

	/** Bitmap encoding of supported device level features.
	 * A value of one in a bit location indicates a feature is
	 * supported; a value of zero indicates it is not supported.
	 * See \ref libusb_ss_usb_device_capability_attributes. */
	uint8_t  bmAttributes;

	/** Bitmap encoding of the speed supported by this device when
	 * operating in SuperSpeed mode. See \ref libusb_supported_speed. */
	uint16_t wSpeedSupported;

	/** The lowest speed at which all the functionality supported
	 * by the device is available to the user. For example if the
	 * device supports all its functionality when connected at
	 * full speed and above then it sets this value to 1. */
	uint8_t  bFunctionalitySupport;

	/** U1 Device Exit Latency. */
	uint8_t  bU1DevExitLat;

	/** U2 Device Exit Latency. */
	uint16_t bU2DevExitLat;
};

/** \ingroup libusb_desc
 * A structure representing the Container ID descriptor.
 * This descriptor is documented in section 9.6.2.3 of the USB 3.0 specification.
 * All multiple-byte fields, except UUIDs, are represented in host-endian format.
 */
struct libusb_container_id_descriptor {
	/** Size of this descriptor (in bytes) */
	uint8_t  bLength;

	/** Descriptor type. Will have value
	 * \ref libusb_descriptor_type::LIBUSB_DT_DEVICE_CAPABILITY
	 * LIBUSB_DT_DEVICE_CAPABILITY in this context. */
	uint8_t  bDescriptorType;

	/** Capability type. Will have value
	 * \ref libusb_capability_type::LIBUSB_BT_CONTAINER_ID
	 * LIBUSB_BT_CONTAINER_ID in this context. */
	uint8_t  bDevCapabilityType;

	/** Reserved field */
	uint8_t bReserved;

	/** 128 bit UUID */
	uint8_t  ContainerID[16];
};

/** \ingroup libusb_asyncio
 * Setup packet for control transfers. */
struct libusb_control_setup {
	/** Request type. Bits 0:4 determine recipient, see
	 * \ref libusb_request_recipient. Bits 5:6 determine type, see
	 * \ref libusb_request_type. Bit 7 determines data transfer direction, see
	 * \ref libusb_endpoint_direction.
	 */
	uint8_t  bmRequestType;

	/** Request. If the type bits of bmRequestType are equal to
	 * \ref libusb_request_type::LIBUSB_REQUEST_TYPE_STANDARD
	 * "LIBUSB_REQUEST_TYPE_STANDARD" then this field refers to
	 * \ref libusb_standard_request. For other cases, use of this field is
	 * application-specific. */
	uint8_t  bRequest;

	/** Value. Varies according to request */
	uint16_t wValue;

	/** Index. Varies according to request, typically used to pass an index
	 * or offset */
	uint16_t wIndex;

	/** Number of bytes to transfer */
	uint16_t wLength;
};

#define LIBUSB_CONTROL_SETUP_SIZE (sizeof(struct libusb_control_setup))

/* libusb */

struct libusb_context;
struct libusb_device;
struct libusb_device_handle;

/** \ingroup libusb_lib
 * Structure providing the version of the libusb runtime
 */
struct libusb_version {
	/** Library major version. */
	const uint16_t major;

	/** Library minor version. */
	const uint16_t minor;

	/** Library micro version. */
	const uint16_t micro;

	/** Library nano version. */
	const uint16_t nano;

	/** Library release candidate suffix string, e.g. "-rc4". */
	const char *rc;

	/** For ABI compatibility only. */
	const char* describe;
};

/** \ingroup libusb_lib
 * Structure representing a libusb session. The concept of individual libusb
 * sessions allows for your program to use two libraries (or dynamically
 * load two modules) which both independently use libusb. This will prevent
 * interference between the individual libusb users - for example
 * libusb_set_option() will not affect the other user of the library, and
 * libusb_exit() will not destroy resources that the other user is still
 * using.
 *
 * Sessions are created by libusb_init() and destroyed through libusb_exit().
 * If your application is guaranteed to only ever include a single libusb
 * user (i.e. you), you do not have to worry about contexts: pass NULL in
 * every function call where a context is required. The default context
 * will be used.
 *
 * For more information, see \ref libusb_contexts.
 */
typedef struct libusb_context libusb_context;

/** \ingroup libusb_dev
 * Structure representing a USB device detected on the system. This is an
 * opaque type for which you are only ever provided with a pointer, usually
 * originating from libusb_get_device_list().
 *
 * Certain operations can be performed on a device, but in order to do any
 * I/O you will have to first obtain a device handle using libusb_open().
 *
 * Devices are reference counted with libusb_ref_device() and
 * libusb_unref_device(), and are freed when the reference count reaches 0.
 * New devices presented by libusb_get_device_list() have a reference count of
 * 1, and libusb_free_device_list() can optionally decrease the reference count
 * on all devices in the list. libusb_open() adds another reference which is
 * later destroyed by libusb_close().
 */
typedef struct libusb_device libusb_device;


/** \ingroup libusb_dev
 * Structure representing a handle on a USB device. This is an opaque type for
 * which you are only ever provided with a pointer, usually originating from
 * libusb_open().
 *
 * A device handle is used to perform I/O and other operations. When finished
 * with a device handle, you should call libusb_close().
 */
typedef struct libusb_device_handle libusb_device_handle;

/** \ingroup libusb_dev
 * Speed codes. Indicates the speed at which the device is operating.
 */
enum libusb_speed {
	/** The OS doesn't report or know the device speed. */
	LIBUSB_SPEED_UNKNOWN = 0,

	/** The device is operating at low speed (1.5MBit/s). */
	LIBUSB_SPEED_LOW = 1,

	/** The device is operating at full speed (12MBit/s). */
	LIBUSB_SPEED_FULL = 2,

	/** The device is operating at high speed (480MBit/s). */
	LIBUSB_SPEED_HIGH = 3,

	/** The device is operating at super speed (5000MBit/s). */
	LIBUSB_SPEED_SUPER = 4,
};

/** \ingroup libusb_dev
 * Supported speeds (wSpeedSupported) bitfield. Indicates what
 * speeds the device supports.
 */
enum libusb_supported_speed {
	/** Low speed operation supported (1.5MBit/s). */
	LIBUSB_LOW_SPEED_OPERATION   = 1,

	/** Full speed operation supported (12MBit/s). */
	LIBUSB_FULL_SPEED_OPERATION  = 2,

	/** High speed operation supported (480MBit/s). */
	LIBUSB_HIGH_SPEED_OPERATION  = 4,

	/** Superspeed operation supported (5000MBit/s). */
	LIBUSB_SUPER_SPEED_OPERATION = 8,
};

/** \ingroup libusb_dev
 * Masks for the bits of the
 * \ref libusb_usb_2_0_extension_descriptor::bmAttributes "bmAttributes" field
 * of the USB 2.0 Extension descriptor.
 */
enum libusb_usb_2_0_extension_attributes {
	/** Supports Link Power Management (LPM) */
	LIBUSB_BM_LPM_SUPPORT = 2,
};

/** \ingroup libusb_dev
 * Masks for the bits of the
 * \ref libusb_ss_usb_device_capability_descriptor::bmAttributes "bmAttributes" field
 * field of the SuperSpeed USB Device Capability descriptor.
 */
enum libusb_ss_usb_device_capability_attributes {
	/** Supports Latency Tolerance Messages (LTM) */
	LIBUSB_BM_LTM_SUPPORT = 2,
};

/** \ingroup libusb_dev
 * USB capability types
 */
enum libusb_bos_type {
	/** Wireless USB device capability */
	LIBUSB_BT_WIRELESS_USB_DEVICE_CAPABILITY	= 1,

	/** USB 2.0 extensions */
	LIBUSB_BT_USB_2_0_EXTENSION			= 2,

	/** SuperSpeed USB device capability */
	LIBUSB_BT_SS_USB_DEVICE_CAPABILITY		= 3,

	/** Container ID type */
	LIBUSB_BT_CONTAINER_ID				= 4,
};

/** \ingroup libusb_misc
 * Error codes. Most libusb functions return 0 on success or one of these
 * codes on failure.
 * You can call libusb_error_name() to retrieve a string representation of an
 * error code or libusb_strerror() to get an end-user suitable description of
 * an error code.
 */
enum libusb_error {
	/** Success (no error) */
	LIBUSB_SUCCESS = 0,

	/** Input/output error */
	LIBUSB_ERROR_IO = -1,

	/** Invalid parameter */
	LIBUSB_ERROR_INVALID_PARAM = -2,

	/** Access denied (insufficient permissions) */
	LIBUSB_ERROR_ACCESS = -3,

	/** No such device (it may have been disconnected) */
	LIBUSB_ERROR_NO_DEVICE = -4,

	/** Entity not found */
	LIBUSB_ERROR_NOT_FOUND = -5,

	/** Resource busy */
	LIBUSB_ERROR_BUSY = -6,

	/** Operation timed out */
	LIBUSB_ERROR_TIMEOUT = -7,

	/** Overflow */
	LIBUSB_ERROR_OVERFLOW = -8,

	/** Pipe error */
	LIBUSB_ERROR_PIPE = -9,

	/** System call interrupted (perhaps due to signal) */
	LIBUSB_ERROR_INTERRUPTED = -10,

	/** Insufficient memory */
	LIBUSB_ERROR_NO_MEM = -11,

	/** Operation not supported or unimplemented on this platform */
	LIBUSB_ERROR_NOT_SUPPORTED = -12,

	/* NB: Remember to update LIBUSB_ERROR_COUNT below as well as the
	   message strings in strerror.c when adding new error codes here. */

	/** Other error */
	LIBUSB_ERROR_OTHER = -99,
};

/* Total number of error codes in enum libusb_error */
#define LIBUSB_ERROR_COUNT 14

/** \ingroup libusb_asyncio
 * Transfer status codes */
enum libusb_transfer_status {
	/** Transfer completed without error. Note that this does not indicate
	 * that the entire amount of requested data was transferred. */
	LIBUSB_TRANSFER_COMPLETED,

	/** Transfer failed */
	LIBUSB_TRANSFER_ERROR,

	/** Transfer timed out */
	LIBUSB_TRANSFER_TIMED_OUT,

	/** Transfer was cancelled */
	LIBUSB_TRANSFER_CANCELLED,

	/** For bulk/interrupt endpoints: halt condition detected (endpoint
	 * stalled). For control endpoints: control request not supported. */
	LIBUSB_TRANSFER_STALL,

	/** Device was disconnected */
	LIBUSB_TRANSFER_NO_DEVICE,

	/** Device sent more data than requested */
	LIBUSB_TRANSFER_OVERFLOW,

	/* NB! Remember to update libusb_error_name()
	   when adding new status codes here. */
};

/** \ingroup libusb_asyncio
 * libusb_transfer.flags values */
enum libusb_transfer_flags {
	/** Report short frames as errors */
	LIBUSB_TRANSFER_SHORT_NOT_OK = 1<<0,

	/** Automatically free() transfer buffer during libusb_free_transfer().
	 * Note that buffers allocated with libusb_dev_mem_alloc() should not
	 * be attempted freed in this way, since free() is not an appropriate
	 * way to release such memory. */
	LIBUSB_TRANSFER_FREE_BUFFER = 1<<1,

	/** Automatically call libusb_free_transfer() after callback returns.
	 * If this flag is set, it is illegal to call libusb_free_transfer()
	 * from your transfer callback, as this will result in a double-free
	 * when this flag is acted upon. */
	LIBUSB_TRANSFER_FREE_TRANSFER = 1<<2,

	/** Terminate transfers that are a multiple of the endpoint's
	 * wMaxPacketSize with an extra zero length packet. This is useful
	 * when a device protocol mandates that each logical request is
	 * terminated by an incomplete packet (i.e. the logical requests are
	 * not separated by other means).
	 *
	 * This flag only affects host-to-device transfers to bulk and interrupt
	 * endpoints. In other situations, it is ignored.
	 *
	 * This flag only affects transfers with a length that is a multiple of
	 * the endpoint's wMaxPacketSize. On transfers of other lengths, this
	 * flag has no effect. Therefore, if you are working with a device that
	 * needs a ZLP whenever the end of the logical request falls on a packet
	 * boundary, then it is sensible to set this flag on <em>every</em>
	 * transfer (you do not have to worry about only setting it on transfers
	 * that end on the boundary).
	 *
	 * This flag is currently only supported on Linux.
	 * On other systems, libusb_submit_transfer() will return
	 * LIBUSB_ERROR_NOT_SUPPORTED for every transfer where this flag is set.
	 *
	 * Available since libusb-1.0.9.
	 */
	LIBUSB_TRANSFER_ADD_ZERO_PACKET = 1 << 3,
};

/** \ingroup libusb_asyncio
 * Isochronous packet descriptor. */
struct libusb_iso_packet_descriptor {
	/** Length of data to request in this packet */
	unsigned int length;

	/** Amount of data that was actually transferred */
	unsigned int actual_length;

	/** Status code for this packet */
	enum libusb_transfer_status status;
};

struct libusb_transfer;

/** \ingroup libusb_asyncio
 * Asynchronous transfer callback function type. When submitting asynchronous
 * transfers, you pass a pointer to a callback function of this type via the
 * \ref libusb_transfer::callback "callback" member of the libusb_transfer
 * structure. libusb will call this function later, when the transfer has
 * completed or failed. See \ref libusb_asyncio for more information.
 * \param transfer The libusb_transfer struct the callback function is being
 * notified about.
 */
typedef void (LIBUSB_CALL *libusb_transfer_cb_fn)(struct libusb_transfer *transfer);

/** \ingroup libusb_asyncio
 * The generic USB transfer structure. The user populates this structure and
 * then submits it in order to request a transfer. After the transfer has
 * completed, the library populates the transfer with the results and passes
 * it back to the user.
 */
struct libusb_transfer {
	/** Handle of the device that this transfer will be submitted to */
	libusb_device_handle *dev_handle;

	/** A bitwise OR combination of \ref libusb_transfer_flags. */
	uint8_t flags;

	/** Address of the endpoint where this transfer will be sent. */
	unsigned char endpoint;

	/** Type of the endpoint from \ref libusb_transfer_type */
	unsigned char type;

	/** Timeout for this transfer in milliseconds. A value of 0 indicates no
	 * timeout. */
	unsigned int timeout;

	/** The status of the transfer. Read-only, and only for use within
	 * transfer callback function.
	 *
	 * If this is an isochronous transfer, this field may read COMPLETED even
	 * if there were errors in the frames. Use the
	 * \ref libusb_iso_packet_descriptor::status "status" field in each packet
	 * to determine if errors occurred. */
	enum libusb_transfer_status status;

	/** Length of the data buffer */
	int length;

	/** Actual length of data that was transferred. Read-only, and only for
	 * use within transfer callback function. Not valid for isochronous
	 * endpoint transfers. */
	int actual_length;

	/** Callback function. This will be invoked when the transfer completes,
	 * fails, or is cancelled. */
	libusb_transfer_cb_fn callback;

	/** User context data to pass to the callback function. */
	void *user_data;

	/** Data buffer */
	unsigned char *buffer;

	/** Number of isochronous packets. Only used for I/O with isochronous
	 * endpoints. */
	int num_iso_packets;

	/** Isochronous packet descriptors, for isochronous transfers only. */
	struct libusb_iso_packet_descriptor iso_packet_desc[ZERO_SIZED_ARRAY];
};

/** \ingroup libusb_misc
 * Capabilities supported by an instance of libusb on the current running
 * platform. Test if the loaded library supports a given capability by calling
 * \ref libusb_has_capability().
 */
enum libusb_capability {
	/** The libusb_has_capability() API is available. */
	LIBUSB_CAP_HAS_CAPABILITY = 0x0000,
	/** Hotplug support is available on this platform. */
	LIBUSB_CAP_HAS_HOTPLUG = 0x0001,
	/** The library can access HID devices without requiring user intervention.
	 * Note that before being able to actually access an HID device, you may
	 * still have to call additional libusb functions such as
	 * \ref libusb_detach_kernel_driver(). */
	LIBUSB_CAP_HAS_HID_ACCESS = 0x0100,
	/** The library supports detaching of the default USB driver, using 
	 * \ref libusb_detach_kernel_driver(), if one is set by the OS kernel */
	LIBUSB_CAP_SUPPORTS_DETACH_KERNEL_DRIVER = 0x0101
};

/** \ingroup libusb_lib
 *  Log message levels.
 *  - LIBUSB_LOG_LEVEL_NONE (0)    : no messages ever printed by the library (default)
 *  - LIBUSB_LOG_LEVEL_ERROR (1)   : error messages are printed to stderr
 *  - LIBUSB_LOG_LEVEL_WARNING (2) : warning and error messages are printed to stderr
 *  - LIBUSB_LOG_LEVEL_INFO (3)    : informational messages are printed to stderr
 *  - LIBUSB_LOG_LEVEL_DEBUG (4)   : debug and informational messages are printed to stderr
 */
enum libusb_log_level {
	LIBUSB_LOG_LEVEL_NONE = 0,
	LIBUSB_LOG_LEVEL_ERROR = 1,
	LIBUSB_LOG_LEVEL_WARNING = 2,
	LIBUSB_LOG_LEVEL_INFO = 3,
	LIBUSB_LOG_LEVEL_DEBUG = 4,
};

/** \ingroup libusb_lib
 * Callback function, invoked by the core for a log message.
 * \param level the log level, see \ref libusb_log_level for a description
 * \param str the log message
 * \see libusb_set_log_cb()
 */
typedef void (LIBUSB_CALL *libusb_log_cb)(enum libusb_log_level level, const char *str);

int LIBUSB_CALL libusb_init(libusb_context **ctx);
void LIBUSB_CALL libusb_exit(libusb_context *ctx);
LIBUSB_DEPRECATED_FOR(libusb_set_option)
void LIBUSB_CALL libusb_set_debug(libusb_context *ctx, int level);
void LIBUSB_CALL libusb_set_log_cb(libusb_log_cb callback);
const struct libusb_version * LIBUSB_CALL libusb_get_version(void);
int LIBUSB_CALL libusb_has_capability(uint32_t capability);
const char * LIBUSB_CALL libusb_error_name(int errcode);
int LIBUSB_CALL libusb_setlocale(const char *locale);
const char * LIBUSB_CALL libusb_strerror(enum libusb_error errcode);

ssize_t LIBUSB_CALL libusb_get_device_list(libusb_context *ctx,
	libusb_device ***list);
void LIBUSB_CALL libusb_free_device_list(libusb_device **list,
	int unref_devices);
libusb_device * LIBUSB_CALL libusb_ref_device(libusb_device *dev);
void LIBUSB_CALL libusb_unref_device(libusb_device *dev);

int LIBUSB_CALL libusb_get_configuration(libusb_device_handle *dev,
	int *config);
int LIBUSB_CALL libusb_get_device_descriptor(libusb_device *dev,
	struct libusb_device_descriptor *desc);
int LIBUSB_CALL libusb_get_active_config_descriptor(libusb_device *dev,
	struct libusb_config_descriptor **config);
int LIBUSB_CALL libusb_get_config_descriptor(libusb_device *dev,
	uint8_t config_index, struct libusb_config_descriptor **config);
int LIBUSB_CALL libusb_get_config_descriptor_by_value(libusb_device *dev,
	uint8_t bConfigurationValue, struct libusb_config_descriptor **config);
void LIBUSB_CALL libusb_free_config_descriptor(
	struct libusb_config_descriptor *config);
int LIBUSB_CALL libusb_get_ss_endpoint_companion_descriptor(
	struct libusb_context *ctx,
	const struct libusb_endpoint_descriptor *endpoint,
	struct libusb_ss_endpoint_companion_descriptor **ep_comp);
void LIBUSB_CALL libusb_free_ss_endpoint_companion_descriptor(
	struct libusb_ss_endpoint_companion_descriptor *ep_comp);
int LIBUSB_CALL libusb_get_bos_descriptor(libusb_device_handle *dev_handle,
	struct libusb_bos_descriptor **bos);
void LIBUSB_CALL libusb_free_bos_descriptor(struct libusb_bos_descriptor *bos);
int LIBUSB_CALL libusb_get_usb_2_0_extension_descriptor(
	struct libusb_context *ctx,
	struct libusb_bos_dev_capability_descriptor *dev_cap,
	struct libusb_usb_2_0_extension_descriptor **usb_2_0_extension);
void LIBUSB_CALL libusb_free_usb_2_0_extension_descriptor(
	struct libusb_usb_2_0_extension_descriptor *usb_2_0_extension);
int LIBUSB_CALL libusb_get_ss_usb_device_capability_descriptor(
	struct libusb_context *ctx,
	struct libusb_bos_dev_capability_descriptor *dev_cap,
	struct libusb_ss_usb_device_capability_descriptor **ss_usb_device_cap);
void LIBUSB_CALL libusb_free_ss_usb_device_capability_descriptor(
	struct libusb_ss_usb_device_capability_descriptor *ss_usb_device_cap);
int LIBUSB_CALL libusb_get_container_id_descriptor(struct libusb_context *ctx,
	struct libusb_bos_dev_capability_descriptor *dev_cap,
	struct libusb_container_id_descriptor **container_id);
void LIBUSB_CALL libusb_free_container_id_descriptor(
	struct libusb_container_id_descriptor *container_id);
uint8_t LIBUSB_CALL libusb_get_bus_number(libusb_device *dev);
uint8_t LIBUSB_CALL libusb_get_port_number(libusb_device *dev);
int LIBUSB_CALL libusb_get_port_numbers(libusb_device *dev, uint8_t* port_numbers, int port_numbers_len);
LIBUSB_DEPRECATED_FOR(libusb_get_port_numbers)
int LIBUSB_CALL libusb_get_port_path(libusb_context *ctx, libusb_device *dev, uint8_t* path, uint8_t path_length);
libusb_device * LIBUSB_CALL libusb_get_parent(libusb_device *dev);
uint8_t LIBUSB_CALL libusb_get_device_address(libusb_device *dev);
int LIBUSB_CALL libusb_get_device_speed(libusb_device *dev);
int LIBUSB_CALL libusb_get_max_packet_size(libusb_device *dev,
	unsigned char endpoint);
int LIBUSB_CALL libusb_get_max_iso_packet_size_endpoint(const struct libusb_endpoint_descriptor *ep);
int LIBUSB_CALL libusb_get_max_iso_packet_size(libusb_device *dev,
	unsigned char endpoint);

int LIBUSB_CALL libusb_open(libusb_device *dev, libusb_device_handle **dev_handle);
void LIBUSB_CALL libusb_close(libusb_device_handle *dev_handle);
libusb_device * LIBUSB_CALL libusb_get_device(libusb_device_handle *dev_handle);

int LIBUSB_CALL libusb_set_configuration(libusb_device_handle *dev_handle,
	int configuration);
int LIBUSB_CALL libusb_claim_interface(libusb_device_handle *dev_handle,
	int interface_number);
int LIBUSB_CALL libusb_release_interface(libusb_device_handle *dev_handle,
	int interface_number);

libusb_device_handle * LIBUSB_CALL libusb_open_device_with_vid_pid(
	libusb_context *ctx, uint16_t vendor_id, uint16_t product_id);

int LIBUSB_CALL libusb_set_interface_alt_setting(libusb_device_handle *dev_handle,
	int interface_number, int alternate_setting);
int LIBUSB_CALL libusb_clear_halt(libusb_device_handle *dev_handle,
	unsigned char endpoint);
int LIBUSB_CALL libusb_reset_device(libusb_device_handle *dev_handle);

int LIBUSB_CALL libusb_alloc_streams(libusb_device_handle *dev_handle,
	uint32_t num_streams, unsigned char *endpoints, int num_endpoints);
int LIBUSB_CALL libusb_free_streams(libusb_device_handle *dev_handle,
	unsigned char *endpoints, int num_endpoints);

unsigned char * LIBUSB_CALL libusb_dev_mem_alloc(libusb_device_handle *dev_handle,
	size_t length);
int LIBUSB_CALL libusb_dev_mem_free(libusb_device_handle *dev_handle,
	unsigned char *buffer, size_t length);

int LIBUSB_CALL libusb_kernel_driver_active(libusb_device_handle *dev_handle,
	int interface_number);
int LIBUSB_CALL libusb_detach_kernel_driver(libusb_device_handle *dev_handle,
	int interface_number);
int LIBUSB_CALL libusb_attach_kernel_driver(libusb_device_handle *dev_handle,
	int interface_number);
int LIBUSB_CALL libusb_set_auto_detach_kernel_driver(
	libusb_device_handle *dev_handle, int enable);

/* async I/O */

/** \ingroup libusb_asyncio
 * Get the data section of a control transfer. This convenience function is here
 * to remind you that the data does not start until 8 bytes into the actual
 * buffer, as the setup packet comes first.
 *
 * Calling this function only makes sense from a transfer callback function,
 * or situations where you have already allocated a suitably sized buffer at
 * transfer->buffer.
 *
 * \param transfer a transfer
 * \returns pointer to the first byte of the data section
 */
static inline unsigned char *libusb_control_transfer_get_data(
	struct libusb_transfer *transfer)
{
	return transfer->buffer + LIBUSB_CONTROL_SETUP_SIZE;
}

/** \ingroup libusb_asyncio
 * Get the control setup packet of a control transfer. This convenience
 * function is here to remind you that the control setup occupies the first
 * 8 bytes of the transfer data buffer.
 *
 * Calling this function only makes sense from a transfer callback function,
 * or situations where you have already allocated a suitably sized buffer at
 * transfer->buffer.
 *
 * \param transfer a transfer
 * \returns a casted pointer to the start of the transfer data buffer
 */
static inline struct libusb_control_setup *libusb_control_transfer_get_setup(
	struct libusb_transfer *transfer)
{
	return (struct libusb_control_setup *)(void *) transfer->buffer;
}

/** \ingroup libusb_asyncio
 * Helper function to populate the setup packet (first 8 bytes of the data
 * buffer) for a control transfer. The wIndex, wValue and wLength values should
 * be given in host-endian byte order.
 *
 * \param buffer buffer to output the setup packet into
 * This pointer must be aligned to at least 2 bytes boundary.
 * \param bmRequestType see the
 * \ref libusb_control_setup::bmRequestType "bmRequestType" field of
 * \ref libusb_control_setup
 * \param bRequest see the
 * \ref libusb_control_setup::bRequest "bRequest" field of
 * \ref libusb_control_setup
 * \param wValue see the
 * \ref libusb_control_setup::wValue "wValue" field of
 * \ref libusb_control_setup
 * \param wIndex see the
 * \ref libusb_control_setup::wIndex "wIndex" field of
 * \ref libusb_control_setup
 * \param wLength see the
 * \ref libusb_control_setup::wLength "wLength" field of
 * \ref libusb_control_setup
 */
static inline void libusb_fill_control_setup(unsigned char *buffer,
	uint8_t bmRequestType, uint8_t bRequest, uint16_t wValue, uint16_t wIndex,
	uint16_t wLength)
{
	struct libusb_control_setup *setup = (struct libusb_control_setup *)(void *) buffer;
	setup->bmRequestType = bmRequestType;
	setup->bRequest = bRequest;
	setup->wValue = libusb_cpu_to_le16(wValue);
	setup->wIndex = libusb_cpu_to_le16(wIndex);
	setup->wLength = libusb_cpu_to_le16(wLength);
}

struct libusb_transfer * LIBUSB_CALL libusb_alloc_transfer(int iso_packets);
int LIBUSB_CALL libusb_submit_transfer(struct libusb_transfer *transfer);
int LIBUSB_CALL libusb_cancel_transfer(struct libusb_transfer *transfer);
void LIBUSB_CALL libusb_free_transfer(struct libusb_transfer *transfer);
void LIBUSB_CALL libusb_transfer_set_stream_id(
	struct libusb_transfer *transfer, uint32_t stream_id);
uint32_t LIBUSB_CALL libusb_transfer_get_stream_id(
	struct libusb_transfer *transfer);

/** \ingroup libusb_asyncio
 * Helper function to populate the required \ref libusb_transfer fields
 * for a control transfer.
 *
 * If you pass a transfer buffer to this function, the first 8 bytes will
 * be interpreted as a control setup packet, and the wLength field will be
 * used to automatically populate the \ref libusb_transfer::length "length"
 * field of the transfer. Therefore the recommended approach is:
 * -# Allocate a suitably sized data buffer (including space for control setup)
 * -# Call libusb_fill_control_setup()
 * -# If this is a host-to-device transfer with a data stage, put the data
 *    in place after the setup packet
 * -# Call this function
 * -# Call libusb_submit_transfer()
 *
 * It is also legal to pass a NULL buffer to this function, in which case this
 * function will not attempt to populate the length field. Remember that you
 * must then populate the buffer and length fields later.
 *
 * \param transfer the transfer to populate
 * \param dev_handle handle of the device that will handle the transfer
 * \param buffer data buffer. If provided, this function will interpret the
 * first 8 bytes as a setup packet and infer the transfer length from that.
 * This pointer must be aligned to at least 2 bytes boundary.
 * \param callback callback function to be invoked on transfer completion
 * \param user_data user data to pass to callback function
 * \param timeout timeout for the transfer in milliseconds
 */
static inline void libusb_fill_control_transfer(
	struct libusb_transfer *transfer, libusb_device_handle *dev_handle,
	unsigned char *buffer, libusb_transfer_cb_fn callback, void *user_data,
	unsigned int timeout)
{
	struct libusb_control_setup *setup = (struct libusb_control_setup *)(void *) buffer;
	transfer->dev_handle = dev_handle;
	transfer->endpoint = 0;
	transfer->type = LIBUSB_TRANSFER_TYPE_CONTROL;
	transfer->timeout = timeout;
	transfer->buffer = buffer;
	if (setup)
		transfer->length = (int) (LIBUSB_CONTROL_SETUP_SIZE
			+ libusb_le16_to_cpu(setup->wLength));
	transfer->user_data = user_data;
	transfer->callback = callback;
}

/** \ingroup libusb_asyncio
 * Helper function to populate the required \ref libusb_transfer fields
 * for a bulk transfer.
 *
 * \param transfer the transfer to populate
 * \param dev_handle handle of the device that will handle the transfer
 * \param endpoint address of the endpoint where this transfer will be sent
 * \param buffer data buffer
 * \param length length of data buffer
 * \param callback callback function to be invoked on transfer completion
 * \param user_data user data to pass to callback function
 * \param timeout timeout for the transfer in milliseconds
 */
static inline void libusb_fill_bulk_transfer(struct libusb_transfer *transfer,
	libusb_device_handle *dev_handle, unsigned char endpoint,
	unsigned char *buffer, int length, libusb_transfer_cb_fn callback,
	void *user_data, unsigned int timeout)
{
	transfer->dev_handle = dev_handle;
	transfer->endpoint = endpoint;
	transfer->type = LIBUSB_TRANSFER_TYPE_BULK;
	transfer->timeout = timeout;
	transfer->buffer = buffer;
	transfer->length = length;
	transfer->user_data = user_data;
	transfer->callback = callback;
}

/** \ingroup libusb_asyncio
 * Helper function to populate the required \ref libusb_transfer fields
 * for a bulk transfer using bulk streams.
 *
 * Since version 1.0.19, \ref LIBUSB_API_VERSION >= 0x01000103
 *
 * \param transfer the transfer to populate
 * \param dev_handle handle of the device that will handle the transfer
 * \param endpoint address of the endpoint where this transfer will be sent
 * \param stream_id bulk stream id for this transfer
 * \param buffer data buffer
 * \param length length of data buffer
 * \param callback callback function to be invoked on transfer completion
 * \param user_data user data to pass to callback function
 * \param timeout timeout for the transfer in milliseconds
 */
static inline void libusb_fill_bulk_stream_transfer(
	struct libusb_transfer *transfer, libusb_device_handle *dev_handle,
	unsigned char endpoint, uint32_t stream_id,
	unsigned char *buffer, int length, libusb_transfer_cb_fn callback,
	void *user_data, unsigned int timeout)
{
	libusb_fill_bulk_transfer(transfer, dev_handle, endpoint, buffer,
				  length, callback, user_data, timeout);
	transfer->type = LIBUSB_TRANSFER_TYPE_BULK_STREAM;
	libusb_transfer_set_stream_id(transfer, stream_id);
}

/** \ingroup libusb_asyncio
 * Helper function to populate the required \ref libusb_transfer fields
 * for an interrupt transfer.
 *
 * \param transfer the transfer to populate
 * \param dev_handle handle of the device that will handle the transfer
 * \param endpoint address of the endpoint where this transfer will be sent
 * \param buffer data buffer
 * \param length length of data buffer
 * \param callback callback function to be invoked on transfer completion
 * \param user_data user data to pass to callback function
 * \param timeout timeout for the transfer in milliseconds
 */
static inline void libusb_fill_interrupt_transfer(
	struct libusb_transfer *transfer, libusb_device_handle *dev_handle,
	unsigned char endpoint, unsigned char *buffer, int length,
	libusb_transfer_cb_fn callback, void *user_data, unsigned int timeout)
{
	transfer->dev_handle = dev_handle;
	transfer->endpoint = endpoint;
	transfer->type = LIBUSB_TRANSFER_TYPE_INTERRUPT;
	transfer->timeout = timeout;
	transfer->buffer = buffer;
	transfer->length = length;
	transfer->user_data = user_data;
	transfer->callback = callback;
}

/** \ingroup libusb_asyncio
 * Helper function to populate the required \ref libusb_transfer fields
 * for an isochronous transfer.
 *
 * \param transfer the transfer to populate
 * \param dev_handle handle of the device that will handle the transfer
 * \param endpoint address of the endpoint where this transfer will be sent
 * \param buffer data buffer
 * \param length length of data buffer
 * \param num_iso_packets the number of isochronous packets
 * \param callback callback function to be invoked on transfer completion
 * \param user_data user data to pass to callback function
 * \param timeout timeout for the transfer in milliseconds
 */
static inline void libusb_fill_iso_transfer(struct libusb_transfer *transfer,
	libusb_device_handle *dev_handle, unsigned char endpoint,
	unsigned char *buffer, int length, int num_iso_packets,
	libusb_transfer_cb_fn callback, void *user_data, unsigned int timeout)
{
	transfer->dev_handle = dev_handle;
	transfer->endpoint = endpoint;
	transfer->type = LIBUSB_TRANSFER_TYPE_ISOCHRONOUS;
	transfer->timeout = timeout;
	transfer->buffer = buffer;
	transfer->length = length;
	transfer->num_iso_packets = num_iso_packets;
	transfer->user_data = user_data;
	transfer->callback = callback;
}

/** \ingroup libusb_asyncio
 * Convenience function to set the length of all packets in an isochronous
 * transfer, based on the num_iso_packets field in the transfer structure.
 *
 * \param transfer a transfer
 * \param length the length to set in each isochronous packet descriptor
 * \see libusb_get_max_packet_size()
 */
static inline void libusb_set_iso_packet_lengths(
	struct libusb_transfer *transfer, unsigned int length)
{
	int i;
	for (i = 0; i < transfer->num_iso_packets; i++)
		transfer->iso_packet_desc[i].length = length;
}

/** \ingroup libusb_asyncio
 * Convenience function to locate the position of an isochronous packet
 * within the buffer of an isochronous transfer.
 *
 * This is a thorough function which loops through all preceding packets,
 * accumulating their lengths to find the position of the specified packet.
 * Typically you will assign equal lengths to each packet in the transfer,
 * and hence the above method is sub-optimal. You may wish to use
 * libusb_get_iso_packet_buffer_simple() instead.
 *
 * \param transfer a transfer
 * \param packet the packet to return the address of
 * \returns the base address of the packet buffer inside the transfer buffer,
 * or NULL if the packet does not exist.
 * \see libusb_get_iso_packet_buffer_simple()
 */
static inline unsigned char *libusb_get_iso_packet_buffer(
	struct libusb_transfer *transfer, unsigned int packet)
{
	int i;
	size_t offset = 0;
	int _packet;

	/* oops..slight bug in the API. packet is an unsigned int, but we use
	 * signed integers almost everywhere else. range-check and convert to
	 * signed to avoid compiler warnings. FIXME for libusb-2. */
	if (packet > INT_MAX)
		return NULL;
	_packet = (int) packet;

	if (_packet >= transfer->num_iso_packets)
		return NULL;

	for (i = 0; i < _packet; i++)
		offset += transfer->iso_packet_desc[i].length;

	return transfer->buffer + offset;
}

/** \ingroup libusb_asyncio
 * Convenience function to locate the position of an isochronous packet
 * within the buffer of an isochronous transfer, for transfers where each
 * packet is of identical size.
 *
 * This function relies on the assumption that every packet within the transfer
 * is of identical size to the first packet. Calculating the location of
 * the packet buffer is then just a simple calculation:
 * <tt>buffer + (packet_size * packet)</tt>
 *
 * Do not use this function on transfers other than those that have identical
 * packet lengths for each packet.
 *
 * \param transfer a transfer
 * \param packet the packet to return the address of
 * \returns the base address of the packet buffer inside the transfer buffer,
 * or NULL if the packet does not exist.
 * \see libusb_get_iso_packet_buffer()
 */
static inline unsigned char *libusb_get_iso_packet_buffer_simple(
	struct libusb_transfer *transfer, unsigned int packet)
{
	int _packet;

	/* oops..slight bug in the API. packet is an unsigned int, but we use
	 * signed integers almost everywhere else. range-check and convert to
	 * signed to avoid compiler warnings. FIXME for libusb-2. */
	if (packet > INT_MAX)
		return NULL;
	_packet = (int) packet;

	if (_packet >= transfer->num_iso_packets)
		return NULL;

	return transfer->buffer + ((int) transfer->iso_packet_desc[0].length * _packet);
}

/* sync I/O */

int LIBUSB_CALL libusb_control_transfer(libusb_device_handle *dev_handle,
	uint8_t request_type, uint8_t bRequest, uint16_t wValue, uint16_t wIndex,
	unsigned char *data, uint16_t wLength, unsigned int timeout);

int LIBUSB_CALL libusb_bulk_transfer(libusb_device_handle *dev_handle,
	unsigned char endpoint, unsigned char *data, int length,
	int *actual_length, unsigned int timeout);

int LIBUSB_CALL libusb_interrupt_transfer(libusb_device_handle *dev_handle,
	unsigned char endpoint, unsigned char *data, int length,
	int *actual_length, unsigned int timeout);

/** \ingroup libusb_desc
 * Retrieve a descriptor from the default control pipe.
 * This is a convenience function which formulates the appropriate control
 * message to retrieve the descriptor.
 *
 * \param dev_handle a device handle
 * \param desc_type the descriptor type, see \ref libusb_descriptor_type
 * \param desc_index the index of the descriptor to retrieve
 * \param data output buffer for descriptor
 * \param length size of data buffer
 * \returns number of bytes returned in data, or LIBUSB_ERROR code on failure
 */
static inline int libusb_get_descriptor(libusb_device_handle *dev_handle,
	uint8_t desc_type, uint8_t desc_index, unsigned char *data, int length)
{
	return libusb_control_transfer(dev_handle, LIBUSB_ENDPOINT_IN,
		LIBUSB_REQUEST_GET_DESCRIPTOR, (uint16_t) ((desc_type << 8) | desc_index),
		0, data, (uint16_t) length, 1000);
}

/** \ingroup libusb_desc
 * Retrieve a descriptor from a device.
 * This is a convenience function which formulates the appropriate control
 * message to retrieve the descriptor. The string returned is Unicode, as
 * detailed in the USB specifications.
 *
 * \param dev_handle a device handle
 * \param desc_index the index of the descriptor to retrieve
 * \param langid the language ID for the string descriptor
 * \param data output buffer for descriptor
 * \param length size of data buffer
 * \returns number of bytes returned in data, or LIBUSB_ERROR code on failure
 * \see libusb_get_string_descriptor_ascii()
 */
static inline int libusb_get_string_descriptor(libusb_device_handle *dev_handle,
	uint8_t desc_index, uint16_t langid, unsigned char *data, int length)
{
	return libusb_control_transfer(dev_handle, LIBUSB_ENDPOINT_IN,
		LIBUSB_REQUEST_GET_DESCRIPTOR, (uint16_t)((LIBUSB_DT_STRING << 8) | desc_index),
		langid, data, (uint16_t) length, 1000);
}

int LIBUSB_CALL libusb_get_string_descriptor_ascii(libusb_device_handle *dev_handle,
	uint8_t desc_index, unsigned char *data, int length);

/* polling and timeouts */

int LIBUSB_CALL libusb_try_lock_events(libusb_context *ctx);
void LIBUSB_CALL libusb_lock_events(libusb_context *ctx);
void LIBUSB_CALL libusb_unlock_events(libusb_context *ctx);
int LIBUSB_CALL libusb_event_handling_ok(libusb_context *ctx);
int LIBUSB_CALL libusb_event_handler_active(libusb_context *ctx);
void LIBUSB_CALL libusb_interrupt_event_handler(libusb_context *ctx);
void LIBUSB_CALL libusb_lock_event_waiters(libusb_context *ctx);
void LIBUSB_CALL libusb_unlock_event_waiters(libusb_context *ctx);
int LIBUSB_CALL libusb_wait_for_event(libusb_context *ctx, struct timeval *tv);

int LIBUSB_CALL libusb_handle_events_timeout(libusb_context *ctx,
	struct timeval *tv);
int LIBUSB_CALL libusb_handle_events_timeout_completed(libusb_context *ctx,
	struct timeval *tv, int *completed);
int LIBUSB_CALL libusb_handle_events(libusb_context *ctx);
int LIBUSB_CALL libusb_handle_events_completed(libusb_context *ctx, int *completed);
int LIBUSB_CALL libusb_handle_events_locked(libusb_context *ctx,
	struct timeval *tv);
int LIBUSB_CALL libusb_pollfds_handle_timeouts(libusb_context *ctx);
int LIBUSB_CALL libusb_get_next_timeout(libusb_context *ctx,
	struct timeval *tv);

/** \ingroup libusb_poll
 * File descriptor for polling
 */
struct libusb_pollfd {
	/** Numeric file descriptor */
	int fd;

	/** Event flags to poll for from <poll.h>. POLLIN indicates that you
	 * should monitor this file descriptor for becoming ready to read from,
	 * and POLLOUT indicates that you should monitor this file descriptor for
	 * nonblocking write readiness. */
	short events;
};

/** \ingroup libusb_poll
 * Callback function, invoked when a new file descriptor should be added
 * to the set of file descriptors monitored for events.
 * \param fd the new file descriptor
 * \param events events to monitor for, see \ref libusb_pollfd for a
 * description
 * \param user_data User data pointer specified in
 * libusb_set_pollfd_notifiers() call
 * \see libusb_set_pollfd_notifiers()
 */
typedef void (LIBUSB_CALL *libusb_pollfd_added_cb)(int fd, short events,
	void *user_data);

/** \ingroup libusb_poll
 * Callback function, invoked when a file descriptor should be removed from
 * the set of file descriptors being monitored for events. After returning
 * from this callback, do not use that file descriptor again.
 * \param fd the file descriptor to stop monitoring
 * \param user_data User data pointer specified in
 * libusb_set_pollfd_notifiers() call
 * \see libusb_set_pollfd_notifiers()
 */
typedef void (LIBUSB_CALL *libusb_pollfd_removed_cb)(int fd, void *user_data);

const struct libusb_pollfd ** LIBUSB_CALL libusb_get_pollfds(
	libusb_context *ctx);
void LIBUSB_CALL libusb_free_pollfds(const struct libusb_pollfd **pollfds);
void LIBUSB_CALL libusb_set_pollfd_notifiers(libusb_context *ctx,
	libusb_pollfd_added_cb added_cb, libusb_pollfd_removed_cb removed_cb,
	void *user_data);

/** \ingroup libusb_hotplug
 * Callback handle.
 *
 * Callbacks handles are generated by libusb_hotplug_register_callback()
 * and can be used to deregister callbacks. Callback handles are unique
 * per libusb_context and it is safe to call libusb_hotplug_deregister_callback()
 * on an already deregisted callback.
 *
 * Since version 1.0.16, \ref LIBUSB_API_VERSION >= 0x01000102
 *
 * For more information, see \ref libusb_hotplug.
 */
typedef int libusb_hotplug_callback_handle;

/** \ingroup libusb_hotplug
 *
 * Since version 1.0.16, \ref LIBUSB_API_VERSION >= 0x01000102
 *
 * Flags for hotplug events */
typedef enum {
	/** Default value when not using any flags. */
	LIBUSB_HOTPLUG_NO_FLAGS = 0,

	/** Arm the callback and fire it for all matching currently attached devices. */
	LIBUSB_HOTPLUG_ENUMERATE = 1<<0,
} libusb_hotplug_flag;

/** \ingroup libusb_hotplug
 *
 * Since version 1.0.16, \ref LIBUSB_API_VERSION >= 0x01000102
 *
 * Hotplug events */
typedef enum {
	/** A device has been plugged in and is ready to use */
	LIBUSB_HOTPLUG_EVENT_DEVICE_ARRIVED = 0x01,

	/** A device has left and is no longer available.
	 * It is the user's responsibility to call libusb_close on any handle associated with a disconnected device.
	 * It is safe to call libusb_get_device_descriptor on a device that has left */
	LIBUSB_HOTPLUG_EVENT_DEVICE_LEFT    = 0x02,
} libusb_hotplug_event;

/** \ingroup libusb_hotplug
 * Wildcard matching for hotplug events */
#define LIBUSB_HOTPLUG_MATCH_ANY -1

/** \ingroup libusb_hotplug
 * Hotplug callback function type. When requesting hotplug event notifications,
 * you pass a pointer to a callback function of this type.
 *
 * This callback may be called by an internal event thread and as such it is
 * recommended the callback do minimal processing before returning.
 *
 * libusb will call this function later, when a matching event had happened on
 * a matching device. See \ref libusb_hotplug for more information.
 *
 * It is safe to call either libusb_hotplug_register_callback() or
 * libusb_hotplug_deregister_callback() from within a callback function.
 *
 * Since version 1.0.16, \ref LIBUSB_API_VERSION >= 0x01000102
 *
 * \param ctx            context of this notification
 * \param device         libusb_device this event occurred on
 * \param event          event that occurred
 * \param user_data      user data provided when this callback was registered
 * \returns bool whether this callback is finished processing events.
 *                       returning 1 will cause this callback to be deregistered
 */
typedef int (LIBUSB_CALL *libusb_hotplug_callback_fn)(libusb_context *ctx,
						libusb_device *device,
						libusb_hotplug_event event,
						void *user_data);

/** \ingroup libusb_hotplug
 * Register a hotplug callback function
 *
 * Register a callback with the libusb_context. The callback will fire
 * when a matching event occurs on a matching device. The callback is
 * armed until either it is deregistered with libusb_hotplug_deregister_callback()
 * or the supplied callback returns 1 to indicate it is finished processing events.
 *
 * If the \ref LIBUSB_HOTPLUG_ENUMERATE is passed the callback will be
 * called with a \ref LIBUSB_HOTPLUG_EVENT_DEVICE_ARRIVED for all devices
 * already plugged into the machine. Note that libusb modifies its internal
 * device list from a separate thread, while calling hotplug callbacks from
 * libusb_handle_events(), so it is possible for a device to already be present
 * on, or removed from, its internal device list, while the hotplug callbacks
 * still need to be dispatched. This means that when using \ref
 * LIBUSB_HOTPLUG_ENUMERATE, your callback may be called twice for the arrival
 * of the same device, once from libusb_hotplug_register_callback() and once
 * from libusb_handle_events(); and/or your callback may be called for the
 * removal of a device for which an arrived call was never made.
 *
 * Since version 1.0.16, \ref LIBUSB_API_VERSION >= 0x01000102
 *
 * \param[in] ctx context to register this callback with
 * \param[in] events bitwise or of events that will trigger this callback. See \ref
 *            libusb_hotplug_event
 * \param[in] flags hotplug callback flags. See \ref libusb_hotplug_flag
 * \param[in] vendor_id the vendor id to match or \ref LIBUSB_HOTPLUG_MATCH_ANY
 * \param[in] product_id the product id to match or \ref LIBUSB_HOTPLUG_MATCH_ANY
 * \param[in] dev_class the device class to match or \ref LIBUSB_HOTPLUG_MATCH_ANY
 * \param[in] cb_fn the function to be invoked on a matching event/device
 * \param[in] user_data user data to pass to the callback function
 * \param[out] callback_handle pointer to store the handle of the allocated callback (can be NULL)
 * \returns LIBUSB_SUCCESS on success LIBUSB_ERROR code on failure
 */
int LIBUSB_CALL libusb_hotplug_register_callback(libusb_context *ctx,
						libusb_hotplug_event events,
						libusb_hotplug_flag flags,
						int vendor_id, int product_id,
						int dev_class,
						libusb_hotplug_callback_fn cb_fn,
						void *user_data,
						libusb_hotplug_callback_handle *callback_handle);

/** \ingroup libusb_hotplug
 * Deregisters a hotplug callback.
 *
 * Deregister a callback from a libusb_context. This function is safe to call from within
 * a hotplug callback.
 *
 * Since version 1.0.16, \ref LIBUSB_API_VERSION >= 0x01000102
 *
 * \param[in] ctx context this callback is registered with
 * \param[in] callback_handle the handle of the callback to deregister
 */
void LIBUSB_CALL libusb_hotplug_deregister_callback(libusb_context *ctx,
						libusb_hotplug_callback_handle callback_handle);

<<<<<<< HEAD
/* Android specific */

int LIBUSB_CALL libusb_fdopen(libusb_device *dev, int fd, libusb_device_handle **dev_handle);
int LIBUSB_CALL libusb_cache_device_fd(libusb_context *ctx, int fd, int add);
=======
/** \ingroup libusb_lib
 * Available option values for libusb_set_option().
 */
enum libusb_option {
	/** Set the log message verbosity.
	 *
	 * The default level is LIBUSB_LOG_LEVEL_NONE, which means no messages are ever
	 * printed. If you choose to increase the message verbosity level, ensure
	 * that your application does not close the stderr file descriptor.
	 *
	 * You are advised to use level LIBUSB_LOG_LEVEL_WARNING. libusb is conservative
	 * with its message logging and most of the time, will only log messages that
	 * explain error conditions and other oddities. This will help you debug
	 * your software.
	 *
	 * If the LIBUSB_DEBUG environment variable was set when libusb was
	 * initialized, this function does nothing: the message verbosity is fixed
	 * to the value in the environment variable.
	 *
	 * If libusb was compiled without any message logging, this function does
	 * nothing: you'll never get any messages.
	 *
	 * If libusb was compiled with verbose debug message logging, this function
	 * does nothing: you'll always get messages from all levels.
	 */
	LIBUSB_OPTION_LOG_LEVEL,
};

int LIBUSB_CALL libusb_set_option(libusb_context *ctx, enum libusb_option option, ...);
>>>>>>> 3f69af86

#ifdef __cplusplus
}
#endif

#endif<|MERGE_RESOLUTION|>--- conflicted
+++ resolved
@@ -2006,12 +2006,6 @@
 void LIBUSB_CALL libusb_hotplug_deregister_callback(libusb_context *ctx,
 						libusb_hotplug_callback_handle callback_handle);
 
-<<<<<<< HEAD
-/* Android specific */
-
-int LIBUSB_CALL libusb_fdopen(libusb_device *dev, int fd, libusb_device_handle **dev_handle);
-int LIBUSB_CALL libusb_cache_device_fd(libusb_context *ctx, int fd, int add);
-=======
 /** \ingroup libusb_lib
  * Available option values for libusb_set_option().
  */
@@ -2041,7 +2035,11 @@
 };
 
 int LIBUSB_CALL libusb_set_option(libusb_context *ctx, enum libusb_option option, ...);
->>>>>>> 3f69af86
+
+/* Android specific */
+
+int LIBUSB_CALL libusb_fdopen(libusb_device *dev, int fd, libusb_device_handle **dev_handle);
+int LIBUSB_CALL libusb_cache_device_fd(libusb_context *ctx, int fd, int add);
 
 #ifdef __cplusplus
 }
